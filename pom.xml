--- conflicted
+++ resolved
@@ -17,7 +17,6 @@
 	<name>SPIM Registration</name>
 	<description>Software for the reconstruction of multi-view microscopic acquisitions like Selective Plane Illumination Microscopy (SPIM) Data.</description>
 
-<<<<<<< HEAD
 	<licenses>
 		<license>
 			<name>GNU Public License v2</name>
@@ -26,11 +25,8 @@
 	</licenses>
 	
 	<properties>
-=======
-	<properties>
 		<bio-formats.groupId>ome</bio-formats.groupId>
 
->>>>>>> a3e75de2
 		<!-- Prevent the plugin from being copied to ./plugins/ by default -->
 		<imagej.app.directory>path/to/Fiji.app/</imagej.app.directory>
 	</properties>
@@ -39,13 +35,6 @@
 		<dependency>
 			<groupId>gov.nist.math</groupId>
 			<artifactId>jama</artifactId>
-<<<<<<< HEAD
-		</dependency>
-		<dependency>
-			<groupId>sc.fiji</groupId>
-			<artifactId>VIB-lib</artifactId>
-=======
->>>>>>> a3e75de2
 		</dependency>
 		<dependency>
 			<groupId>sc.fiji</groupId>
@@ -101,12 +90,6 @@
 		<dependency>
 			<groupId>net.java.dev.jna</groupId>
 			<artifactId>jna</artifactId>
-<<<<<<< HEAD
-		</dependency>
-		<dependency>
-			<groupId>net.imglib2</groupId>
-			<artifactId>imglib2</artifactId>
-=======
 		</dependency>
 		<dependency>
 			<groupId>sc.fiji</groupId>
@@ -139,7 +122,6 @@
 			<groupId>sc.fiji</groupId>
 			<artifactId>bigdataviewer-core</artifactId>
 			<version>1.0.0-SNAPSHOT</version>
->>>>>>> a3e75de2
 		</dependency>
 	</dependencies>
 
