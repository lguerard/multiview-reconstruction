--- conflicted
+++ resolved
@@ -371,13 +371,7 @@
 		final Vector< ImagePortion > portions = FusionHelper.divideIntoPortions( psi.size(), nPortions );
 		final ArrayList< Callable< Void > > tasks = new ArrayList< Callable< Void > >();
 
-<<<<<<< HEAD
 		for ( int v = 0; v < numViews; ++v )
-=======
-		final Img<FloatType> psiBckup = psi.copy();
-
-		for ( int view = 0; view < numViews; ++view )
->>>>>>> ca08abba
 		{
 			final int view = v;
 
@@ -391,14 +385,10 @@
 			//if ( view == 1 )
 			//	new DisplayImage().exportImage( psi, "psi" );
 
-			processingData.convolve1( psiBckup, tmp1 );
-
-<<<<<<< HEAD
-			//new DisplayImage().exportImage( tmp1, "tmp1" );
-=======
+			processingData.convolve1( psi, tmp1 );
+
 			//if ( view == 1 )
 			//	new DisplayImage().exportImage( tmp1, "psi blurred" );
->>>>>>> ca08abba
 
 			//
 			// compute quotient img/psiBlurred
@@ -419,13 +409,9 @@
 
 			execTasks( tasks, nThreads, "compute quotient" );
 
-<<<<<<< HEAD
-			//new DisplayImage().exportImage( processingData.getImage(), "img" );
-=======
 			//if ( view == 1 )
 			//new DisplayImage().exportImage( processingData.getImage(), "img" );
 			//if ( view == 1 )
->>>>>>> ca08abba
 			//new DisplayImage().exportImage( tmp1, "quotient" );
 
 			//
@@ -437,10 +423,7 @@
 			//
 			processingData.convolve2( tmp1, tmp2 );
 
-<<<<<<< HEAD
-=======
 			//if ( view == 1 )
->>>>>>> ca08abba
 			//new DisplayImage().exportImage( tmp2, "quotient blurred" );
 
 			//
@@ -479,18 +462,12 @@
 			}
 
 			IOFunctions.println( "iteration: " + iteration + ", view: " + view + " --- sum change: " + sumChange + " --- max change per pixel: " + maxChange );
-<<<<<<< HEAD
-			
-			//new DisplayImage().exportImage( processingData.getWeight(), "weight" );
-			//new DisplayImage().exportImage( psi, "psi new" );
-=======
 
 			//if ( view == 1 )
 			//new DisplayImage().exportImage( processingData.getWeight(), "weight" );
 			//if ( view == 1 )
 			//new DisplayImage().exportImage( psi, "psi new" );
 			//SimpleMultiThreading.threadHaltUnClean();
->>>>>>> ca08abba
 		}
 
 		//SimpleMultiThreading.threadHaltUnClean();
