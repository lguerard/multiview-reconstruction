--- conflicted
+++ resolved
@@ -39,13 +39,9 @@
 import spim.process.cuda.CUDATools;
 import spim.process.cuda.NativeLibraryTools;
 import spim.process.fusion.FusionHelper;
-<<<<<<< HEAD
-import spim.process.fusion.boundingbox.ManualBoundingBox.ManageListeners;
 import spim.process.fusion.deconvolution.MVDeconFFT.PSFTYPE;
-=======
 import spim.process.fusion.boundingbox.BoundingBoxGUI;
 import spim.process.fusion.boundingbox.BoundingBoxGUI.ManageListeners;
->>>>>>> f4ef3002
 import spim.process.fusion.export.DisplayImage;
 import spim.process.fusion.export.FixedNameImgTitler;
 import spim.process.fusion.export.ImgExport;
@@ -147,205 +143,119 @@
 	}
 
 	@Override
-<<<<<<< HEAD
-	public boolean fuseData( final BoundingBox bb, final ImgExport exporter )
-	{
-		// set up naming scheme
-		final FixedNameImgTitler titler = new FixedNameImgTitler( "" );
-		if ( exporter instanceof ImgExportTitle )
-			( (ImgExportTitle)exporter).setImgTitler( titler );
-
-		// set up ImgFactory
-		this.factory = bb.getImgFactory( new FloatType() );
-
-		final ProcessForDeconvolution pfd = new ProcessForDeconvolution(
-				spimData,
-				viewIdsToProcess,
-				bb,
-				new int[]{ blendingBorderX, blendingBorderY, blendingBorderZ },
-				new int[]{ blendingRangeX, blendingRangeY, blendingRangeZ } );
-		
-		// set debug mode
-		MVDeconvolution.debug = debugMode;
-		MVDeconvolution.debugInterval = debugInterval;
-
-		int stack = 0;
-
-		for ( final TimePoint t : timepointsToProcess )
-			for ( final Channel c : channelsToProcess )
-			{
-				final List< Angle > anglesToProcess = SpimData2.getAllAnglesForChannelTimepointSorted( spimData, viewIdsToProcess, c, t );
-				final List< Illumination > illumsToProcess = SpimData2.getAllIlluminationsForChannelTimepointSorted( spimData, viewIdsToProcess, c, t );
-
-				// fuse the images, create weights, extract PSFs we need for the deconvolution
-				if ( !pfd.fuseStacksAndGetPSFs(
-						t, c,
-						factory,
-						osemspeedupIndex,
-						osemSpeedUp,
-						justShowWeights,
-						extractPSFLabels,
-						new long[]{ psfSizeX, psfSizeY, psfSizeZ },
-						psfFiles,
-						transformPSFs ) )
-				{
-					IOFunctions.println(
-							"FAILED to deconvolve timepoint=" + t.getName() + " (id=" + t.getId() + ")" +
-							", channel=" + c.getName() + " (id=" + c.getId() + ")" );
-
-					continue;
-				}
-				
-				// on the first run update the osemspeedup if necessary
-				if ( stack++ == 0 )
-				{
-					if ( osemspeedupIndex == 1 )
-						osemSpeedUp = pfd.getMinOverlappingViews();
-					else if ( osemspeedupIndex == 2 )
-						osemSpeedUp = pfd.getAvgOverlappingViews();
-				}
-
-				// setup & run the deconvolution
-				displayParametersAndPSFs( bb, c, extractPSFLabels );
-
-				if ( justShowWeights )
-					return true;
-
-				final MVDeconInput deconvolutionData = new MVDeconInput( factory );
-=======
-	public boolean fuseData(final BoundingBoxGUI bb, final ImgExport exporter) {
-		try {
+	public boolean fuseData( final BoundingBoxGUI bb, final ImgExport exporter )
+	{
+		try
+		{
 			// set up naming scheme
-			final FixedNameImgTitler titler = new FixedNameImgTitler("");
-			if (exporter instanceof ImgExportTitle) {
-				((ImgExportTitle) exporter).setImgTitler(titler);
-			}
-			
+			final FixedNameImgTitler titler = new FixedNameImgTitler( "" );
+			if ( exporter instanceof ImgExportTitle )
+				( (ImgExportTitle)exporter).setImgTitler( titler );
+	
+			// set up ImgFactory
+			this.factory = bb.getImgFactory( new FloatType() );
+	
 			final ProcessForDeconvolution pfd = new ProcessForDeconvolution(
-					  spimData,
-					  viewIdsToProcess,
-					  bb,
-					  new int[]{blendingBorderX, blendingBorderY, blendingBorderZ},
-					  new int[]{blendingRangeX, blendingRangeY, blendingRangeZ});
-
+					spimData,
+					viewIdsToProcess,
+					bb,
+					new int[]{ blendingBorderX, blendingBorderY, blendingBorderZ },
+					new int[]{ blendingRangeX, blendingRangeY, blendingRangeZ } );
+			
 			// set debug mode
-			BayesMVDeconvolution.debug = debugMode;
-			BayesMVDeconvolution.debugInterval = debugInterval;
-			
+			MVDeconvolution.debug = debugMode;
+			MVDeconvolution.debugInterval = debugInterval;
+	
 			int stack = 0;
-			
-			for (final TimePoint t : timepointsToProcess) {
-				for (final Channel c : channelsToProcess) {
-					final List< Angle> anglesToProcess = SpimData2.getAllAnglesForChannelTimepointSorted(spimData, viewIdsToProcess, c, t);
-					final List< Illumination> illumsToProcess = SpimData2.getAllIlluminationsForChannelTimepointSorted(spimData, viewIdsToProcess, c, t);
-
+	
+			for ( final TimePoint t : timepointsToProcess )
+				for ( final Channel c : channelsToProcess )
+				{
+					final List< Angle > anglesToProcess = SpimData2.getAllAnglesForChannelTimepointSorted( spimData, viewIdsToProcess, c, t );
+					final List< Illumination > illumsToProcess = SpimData2.getAllIlluminationsForChannelTimepointSorted( spimData, viewIdsToProcess, c, t );
+	
 					// fuse the images, create weights, extract PSFs we need for the deconvolution
-					if (!pfd.fuseStacksAndGetPSFs(
-							  t, c,
-							  osemspeedupIndex,
-							  osemSpeedUp,
-							  justShowWeights,
-							  extractPSFLabels,
-							  new long[]{psfSizeX, psfSizeY, psfSizeZ},
-							  psfFiles,
-							  transformPSFs)) {
+					if ( !pfd.fuseStacksAndGetPSFs(
+							t, c,
+							factory,
+							osemspeedupIndex,
+							osemSpeedUp,
+							justShowWeights,
+							extractPSFLabels,
+							new long[]{ psfSizeX, psfSizeY, psfSizeZ },
+							psfFiles,
+							transformPSFs ) )
+					{
 						IOFunctions.println(
-								  "FAILED to deconvolve timepoint=" + t.getName() + " (id=" + t.getId() + ")"
-								  + ", channel=" + c.getName() + " (id=" + c.getId() + ")");
-						
+								"FAILED to deconvolve timepoint=" + t.getName() + " (id=" + t.getId() + ")" +
+								", channel=" + c.getName() + " (id=" + c.getId() + ")" );
+	
 						continue;
 					}
-
+					
 					// on the first run update the osemspeedup if necessary
-					if (stack++ == 0) {
-						if (osemspeedupIndex == 1) {
+					if ( stack++ == 0 )
+					{
+						if ( osemspeedupIndex == 1 )
 							osemSpeedUp = pfd.getMinOverlappingViews();
-						} else if (osemspeedupIndex == 2) {
+						else if ( osemspeedupIndex == 2 )
 							osemSpeedUp = pfd.getAvgOverlappingViews();
-						}
 					}
->>>>>>> f4ef3002
-
+	
 					// setup & run the deconvolution
-					displayParametersAndPSFs(bb, c, extractPSFLabels);
-					
-<<<<<<< HEAD
-					deconvolutionData.add( new MVDeconFFT(
-							pfd.getTransformedImgs().get( vd ),
-							pfd.getTransformedWeights().get( vd ),
-							pfd.getExtractPSF().getTransformedPSFs().get( vd ),
-							computeFactory,
-							devList,
-							useBlocks,
-							blockSize ) );
-				}
-
-				if ( !useTikhonovRegularization )
-					lambda = 0;
-
-				final Img< FloatType > deconvolved;
-
-				try
-				{
-					deconvolved = new MVDeconvolution( deconvolutionData, iterationType, numIterations, lambda, osemSpeedUp, osemspeedupIndex, "deconvolved" ).getPsi();
-				} 
-				catch (IncompatibleTypeException e)
-				{
-					IOFunctions.println( "Failed to initialize deconvolution: " + e );
-					e.printStackTrace();
-					return false;
-				}
-
-				// export the final image
-				titler.setTitle( "TP" + t.getName() + "_Ch" + c.getName() + FusionHelper.getIllumName( illumsToProcess ) + FusionHelper.getAngleName( anglesToProcess ) );
-				exporter.exportImage(
-						deconvolved,
-						bb,
-						t,
-						newViewsetups.get( SpimData2.getViewSetup( spimData.getSequenceDescription().getViewSetupsOrdered(), c, anglesToProcess.get( 0 ), illumsToProcess.get( 0 ) ) ),
-						0, 1 );
-=======
-					if (justShowWeights) {
+					displayParametersAndPSFs( bb, c, extractPSFLabels );
+	
+					if ( justShowWeights )
 						return true;
+	
+					final MVDeconInput deconvolutionData = new MVDeconInput( factory );
+	
+					for ( final ViewDescription vd : pfd.getViewDescriptions() )
+					{
+						// device list for CPU or CUDA processing
+						final int[] devList = new int[ deviceList.size() ];
+						for ( int i = 0; i < devList.length; ++i )
+							devList[ i ] = deviceList.get( i ).getDeviceId();
+	
+						deconvolutionData.add( new MVDeconFFT(
+								pfd.getTransformedImgs().get( vd ),
+								pfd.getTransformedWeights().get( vd ),
+								pfd.getExtractPSF().getTransformedPSFs().get( vd ),
+								computeFactory,
+								devList,
+								useBlocks,
+								blockSize ) );
 					}
-					
-					final LRInput deconvolutionData = new LRInput();
-					
-					for (final ViewDescription vd : pfd.getViewDescriptions()) {
-						// device list for CPU or CUDA processing
-						final int[] devList = new int[deviceList.size()];
-						for (int i = 0; i < devList.length; ++i) {
-							devList[i] = deviceList.get(i).getDeviceId();
-						}
-						
-						deconvolutionData.add(new LRFFT(
-								  pfd.getTransformedImgs().get(vd),
-								  pfd.getTransformedWeights().get(vd),
-								  pfd.getExtractPSF().getTransformedPSFs().get(vd), devList, useBlocks, blockSize));
+	
+					if ( !useTikhonovRegularization )
+						lambda = 0;
+	
+					final Img< FloatType > deconvolved;
+	
+					try
+					{
+						deconvolved = new MVDeconvolution( deconvolutionData, iterationType, numIterations, lambda, osemSpeedUp, osemspeedupIndex, "deconvolved" ).getPsi();
+					} 
+					catch (IncompatibleTypeException e)
+					{
+						IOFunctions.println( "Failed to initialize deconvolution: " + e );
+						e.printStackTrace();
+						return false;
 					}
-					
-					final Img<FloatType> deconvolved;
-					
-					if (useTikhonovRegularization) {
-						deconvolved = LRFFT.wrap(new BayesMVDeconvolution(deconvolutionData, iterationType, numIterations, lambda, osemSpeedUp, osemspeedupIndex, "deconvolved").getPsi());
-					} else {
-						deconvolved = LRFFT.wrap(new BayesMVDeconvolution(deconvolutionData, iterationType, numIterations, 0, osemSpeedUp, osemspeedupIndex, "deconvolved").getPsi());
-					}
-
+	
 					// export the final image
-					titler.setTitle("TP" + t.getName() + "_Ch" + c.getName() + FusionHelper.getIllumName(illumsToProcess) + FusionHelper.getAngleName(anglesToProcess));
+					titler.setTitle( "TP" + t.getName() + "_Ch" + c.getName() + FusionHelper.getIllumName( illumsToProcess ) + FusionHelper.getAngleName( anglesToProcess ) );
 					exporter.exportImage(
-							  deconvolved,
-							  bb,
-							  t,
-							  newViewsetups.get(SpimData2.getViewSetup(spimData.getSequenceDescription().getViewSetupsOrdered(), c, anglesToProcess.get(0), illumsToProcess.get(0))),
-							  0, 1);
-				}
->>>>>>> f4ef3002
-			}
-			
-		} catch (OutOfMemoryError oome) {
-			IJ.log("Out of Memory");
+							deconvolved,
+							bb,
+							t,
+							newViewsetups.get( SpimData2.getViewSetup( spimData.getSequenceDescription().getViewSetupsOrdered(), c, anglesToProcess.get( 0 ), illumsToProcess.get( 0 ) ) ),
+							0, 1 );
+				}
+		}
+		catch ( OutOfMemoryError oome )
+		{
+			IJ.log( "Out of Memory" );
 			IJ.error("Multi-View Registration", "Out of memory.  Check \"Edit > Options > Memory & Threads\"");
 			return false;
 		}
