--- conflicted
+++ resolved
@@ -121,14 +121,10 @@
 	{
 		// TODO: get rid of this hack
 		if ( files != null )
-<<<<<<< HEAD
-			weightType = WeightType.LOAD_WEIGHTS;
-=======
 		{
 			weightType = WeightType.LOAD_WEIGHTS;
 			IOFunctions.println( "WARNING: LOADING WEIGHTS FROM IMAGES" );
 		}
->>>>>>> 16f151a9
 
 		// get all views that are fused
 		this.viewDescriptions = FusionHelper.assembleInputData( spimData, timepoint, channel, viewIdsToProcess );
@@ -216,10 +212,7 @@
 			}
 			else //if ( processType == ProcessType.LOAD_WEIGHTS )
 			{
-<<<<<<< HEAD
-=======
 				IOFunctions.println( "WARNING: LOADING WEIGHTS FROM: '" + new File( files.get( i ) ) + "'" );
->>>>>>> 16f151a9
 				ImagePlus imp = StackImgLoaderIJ.open( new File( files.get( i ) ) );
 				weightImg = imgFactory.create( bb.getDimensions(), new FloatType() );
 				StackImgLoaderIJ.imagePlus2ImgLib2Img( imp, (Img< FloatType > )weightImg, false );
@@ -250,7 +243,6 @@
 					tasks.add( new TransformWeights( portion, imgInterval, blending, transform, overlapImg, weightImg, offset ) );
 				}
 				else if ( weightType == WeightType.PRECOMPUTED_WEIGHTS )
-<<<<<<< HEAD
 				{
 					final Blending blending = getBlending( img, blendingBorder, blendingRange, vd );
 
@@ -258,15 +250,6 @@
 				}
 				else if ( weightType == WeightType.NO_WEIGHTS || weightType == WeightType.VIRTUAL_WEIGHTS || weightType == WeightType.LOAD_WEIGHTS )
 				{
-=======
-				{
-					final Blending blending = getBlending( img, blendingBorder, blendingRange, vd );
-
-					tasks.add( new TransformInputAndWeights( portion, img, blending, transform, transformedImg, weightImg, offset ) );
-				}
-				else if ( weightType == WeightType.NO_WEIGHTS || weightType == WeightType.VIRTUAL_WEIGHTS || weightType == WeightType.LOAD_WEIGHTS )
-				{
->>>>>>> 16f151a9
 					tasks.add( new TransformInput( portion, img, transform, transformedImg, offset ) );
 				}
 				else
