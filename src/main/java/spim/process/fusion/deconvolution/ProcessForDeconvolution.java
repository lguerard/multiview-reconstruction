--- conflicted
+++ resolved
@@ -267,20 +267,13 @@
 
 				ePSF.extractNextImg( tImg, vd, transform, llist, psfSize );
 			}
-<<<<<<< HEAD
 
 			imgs.put( vd, tImg );
 			weights.put( vd, tWeight );
-=======
-			
-			if ( weightType != WeightType.WEIGHTS_ONLY )
-				imgs.put( vd, transformedImg );
-			weights.put( vd, weightImg );
 
 			// remove temporarily loaded image
 			tasks.clear();
 			System.gc();
->>>>>>> 3365ff10
 		}
 
 		// normalize the weights
