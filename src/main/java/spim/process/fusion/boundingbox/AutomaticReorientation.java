--- conflicted
+++ resolved
@@ -22,22 +22,18 @@
 import spim.fiji.plugin.Interest_Point_Registration;
 import spim.fiji.plugin.Visualize_Detections;
 import spim.fiji.plugin.fusion.Fusion;
-import spim.fiji.plugin.interestpointregistration.ChannelProcess;
+import spim.fiji.plugin.interestpointregistration.ChannelProcessGUI;
 import spim.fiji.spimdata.SpimData2;
 import spim.fiji.spimdata.interestpoints.CorrespondingInterestPoints;
 import spim.fiji.spimdata.interestpoints.InterestPoint;
 import spim.fiji.spimdata.interestpoints.InterestPointList;
 import spim.fiji.spimdata.interestpoints.ViewInterestPointLists;
 import spim.process.fusion.export.ImgExport;
-<<<<<<< HEAD
-import spim.process.interestpointregistration.ChannelProcess;
 import spim.vecmath.AxisAngle4d;
 import spim.vecmath.Matrix4d;
 import spim.vecmath.Point3d;
 import spim.vecmath.Transform3D;
 import spim.vecmath.Vector3d;
-=======
->>>>>>> 123d222e
 
 public class AutomaticReorientation extends BoundingBoxGUI
 {
@@ -183,7 +179,7 @@
 		this.reorientate = defaultReorientate = gd.getNextChoiceIndex();
 
 		// assemble which channels have been selected with with label
-		final ArrayList< ChannelProcess > channelsToUse = new ArrayList< ChannelProcess >();
+		final ArrayList< ChannelProcessGUI > channelsToUse = new ArrayList< ChannelProcessGUI >();
 		j = 0;
 
 		for ( final Channel channel : channels )
@@ -197,7 +193,7 @@
 				if ( label.contains( Interest_Point_Registration.warningLabel ) )
 					label = label.substring( 0, label.indexOf( Interest_Point_Registration.warningLabel ) );
 				
-				channelsToUse.add( new ChannelProcess( channel, label ) );
+				channelsToUse.add( new ChannelProcessGUI( channel, label ) );
 			}
 
 			++j;
@@ -212,7 +208,7 @@
 		final int detections = defaultDetections = gd.getNextChoiceIndex();
 		final double percent = defaultPercent = gd.getNextNumber();
 
-		for ( final ChannelProcess c : channelsToUse )
+		for ( final ChannelProcessGUI c : channelsToUse )
 			IOFunctions.println( "using from channel: " + c.getChannel().getId()  + " label: '" + c.getLabel() + "', " + (detections == 0 ? "all detections." : "only corresponding detections.") );
 
 		// to be filled
@@ -307,7 +303,7 @@
 	 * @param detections
 	 * @return - the transformation and minX, minY, minZ, maxX, maxY, maxZ as Pair
 	 */
-	protected Pair< AffineTransform3D, double[] > determineOptimalBoundingBox( final ArrayList< ChannelProcess > channelsToUse, final int detections )
+	protected Pair< AffineTransform3D, double[] > determineOptimalBoundingBox( final ArrayList< ChannelProcessGUI > channelsToUse, final int detections )
 	{
 		final List< double[] > points = getAllDetectionsInGlobalCoordinates( channelsToUse, detections );
 
@@ -489,7 +485,7 @@
 		return dx*dx + dy*dy + dz*dz;
 	}
 
-	protected Pair< double[], double[] > determineSizeSimple( final ArrayList< ChannelProcess > channelsToUse, final int detections )
+	protected Pair< double[], double[] > determineSizeSimple( final ArrayList< ChannelProcessGUI > channelsToUse, final int detections )
 	{
 		final List< double[] > points = getAllDetectionsInGlobalCoordinates( channelsToUse, detections );
 
@@ -515,11 +511,11 @@
 		return new ValuePair< double[], double[] >( min, max );
 	}
 
-	protected List< double[] > getAllDetectionsInGlobalCoordinates( final ArrayList< ChannelProcess > channelsToUse, final int detections )
+	protected List< double[] > getAllDetectionsInGlobalCoordinates( final ArrayList< ChannelProcessGUI > channelsToUse, final int detections )
 	{
 		final ArrayList< double[] > ipList = new ArrayList< double[] >();
 
-		for ( final ChannelProcess c : channelsToUse )
+		for ( final ChannelProcessGUI c : channelsToUse )
 			for ( final ViewDescription vd : SpimData2.getAllViewIdsForChannelSorted( spimData, viewIdsToProcess, c.getChannel() ) )
 			{
 				if ( !vd.isPresent() )
