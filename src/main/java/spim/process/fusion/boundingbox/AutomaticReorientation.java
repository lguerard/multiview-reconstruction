package spim.process.fusion.boundingbox;

import ij.gui.GenericDialog;

import java.awt.Font;
import java.util.ArrayList;
import java.util.Date;
import java.util.HashMap;
import java.util.List;

import javax.media.j3d.Transform3D;
import javax.vecmath.AxisAngle4d;
import javax.vecmath.Matrix4d;
import javax.vecmath.Point3d;
import javax.vecmath.Vector3d;

import mpicbg.spim.data.registration.ViewRegistration;
import mpicbg.spim.data.registration.ViewRegistrations;
import mpicbg.spim.data.registration.ViewTransform;
import mpicbg.spim.data.registration.ViewTransformAffine;
import mpicbg.spim.data.sequence.Channel;
import mpicbg.spim.data.sequence.ViewDescription;
import mpicbg.spim.data.sequence.ViewId;
import mpicbg.spim.io.IOFunctions;
import net.imglib2.realtransform.AffineTransform3D;
import net.imglib2.util.Util;
import spim.fiji.ImgLib2Temp.Pair;
import spim.fiji.ImgLib2Temp.ValuePair;
import spim.fiji.plugin.Interest_Point_Registration;
import spim.fiji.plugin.Visualize_Detections;
import spim.fiji.plugin.fusion.BoundingBox;
import spim.fiji.plugin.fusion.Fusion;
import spim.fiji.spimdata.SpimData2;
import spim.fiji.spimdata.XmlIoSpimData2;
import spim.fiji.spimdata.interestpoints.CorrespondingInterestPoints;
import spim.fiji.spimdata.interestpoints.InterestPoint;
import spim.fiji.spimdata.interestpoints.InterestPointList;
import spim.fiji.spimdata.interestpoints.ViewInterestPointLists;
import spim.process.fusion.export.ImgExport;
import spim.process.interestpointregistration.ChannelProcess;

public class AutomaticReorientation extends ManualBoundingBox
{
	public static enum Reorientation { NONE, PARTLY, ALL };

	public static String reorientationDescription = "Reorientation to minimize bounding box";
	public String[] reorientationChoice = new String[]{
			"Automatically reorientate the sample (and store transformation for all views in the XML)",
			"Automatically reorientate the sample (and store transformation only for fused views in the XML)",
			"Automatically reorientate the sample (just temporarily, do NOT store transformation in XML)",
			"Do NOT reorientate the sample" };

	public static int defaultReorientate = 0;
	public static boolean defaultSaveReorientation = true;
	public static int defaultDetections = 1;
	public static double defaultPercent = 10;

	int reorientate;

	public AutomaticReorientation( final SpimData2 spimData, final List< ViewId > viewIdsToProcess )
	{
		super( spimData, viewIdsToProcess );
	}

	/**
	 * Called before the XML is potentially saved
	 */
	@Override
	public void cleanUp( final boolean saveXML, final String xml, final String clusterExtension )
	{
		if ( saveXML && ( reorientate == 0 || reorientate == 1 ) )
		{
			// save the xml
			final XmlIoSpimData2 io = new XmlIoSpimData2( clusterExtension );

			try
			{
				io.save( spimData, xml );
				IOFunctions.println( "(" + new Date( System.currentTimeMillis() ) + "): Saved xml '" + io.lastFileName() + "' (applied the transformation to mimimize the bounding box)." );
			}
			catch ( Exception e )
			{
				IOFunctions.println( "(" + new Date( System.currentTimeMillis() ) + "): Could not save xml '" + io.lastFileName() + "': " + e );
				e.printStackTrace();
			}
		}
	}

	@Override
	public boolean queryParameters( final Fusion fusion, final ImgExport imgExport )
	{
		GenericDialog gd = new GenericDialog( "Bounding Box Definition" );

		// ask for what do do
		final Pair< Integer, Integer > reorientated = numReorientated();

		String note;

		if ( reorientated.getA() == 0 )
			note = "None";
		else if ( reorientated.getA().intValue() == reorientated.getB().intValue() )
			note = "All";
		else
			note = reorientated.getA().intValue() + " of " + reorientated.getB().intValue();

		gd.addMessage( "Note: " + note + " of the views are already reorientated.", new Font( Font.SANS_SERIF, Font.BOLD, 13 ) );
		gd.addChoice( "Reorientation", reorientationChoice, reorientationChoice[ defaultReorientate ] );

		// ask which detections to use
		gd.addMessage( "" );
		gd.addMessage( "Note: The bounding box is estimated based on detections in the image, choose which ones to use.", new Font( Font.SANS_SERIF, Font.BOLD, 13 ) );

		// check which channels and labels are available and build the choices
		// ask which channels have the objects we are searching for
		final List< Channel > channels = spimData.getSequenceDescription().getAllChannelsOrdered();

		boolean labelsWereReset = false;

		if ( Interest_Point_Registration.defaultChannelLabels == null || Interest_Point_Registration.defaultChannelLabels.length != channels.size() )
		{
			Interest_Point_Registration.defaultChannelLabels = new int[ channels.size() ];
			labelsWereReset = true;
		}

		final ArrayList< String[] > channelLabels = new ArrayList< String[] >();
		int j = 0;
		for ( final Channel channel : channels )
		{
			final String[] labels = Interest_Point_Registration.getAllInterestPointLabelsForChannel(
					spimData,
					viewIdsToProcess,
					channel,
					"use any detections from" );

			if ( labels == null )
				return false;

			if ( Interest_Point_Registration.defaultChannelLabels[ j ] >= labels.length )
				Interest_Point_Registration.defaultChannelLabels[ j ] = 0;

			if ( labelsWereReset && labels[ Interest_Point_Registration.defaultChannelLabels[ j ] ].contains( "bead" ) )
				Interest_Point_Registration.defaultChannelLabels[ j ] = labels.length - 1;

			gd.addChoice( "Interest_points_channel_" + channel.getName(), labels, labels[ Interest_Point_Registration.defaultChannelLabels[ j++ ] ] );
			channelLabels.add( labels );
		}

		gd.addChoice( "Use", Visualize_Detections.detectionsChoice, Visualize_Detections.detectionsChoice[ defaultDetections ] );

		// details about the bounding box
		gd.addMessage( "" );
		gd.addMessage(
				"Note: The detections themselves should not lie on the edge of the bounding box, please define how\n" +
				"much bigger [in percent of the largest dimension] the bounding box should be. If you want to define it\n" +
				"in pixels, use the following dialog and put 0% here.", new Font( Font.SANS_SERIF, Font.BOLD, 13 ) );
		gd.addSlider( "Additional_size [%]", 0, 100, defaultPercent );

		gd.showDialog();

		if ( gd.wasCanceled() )
			return false;

		this.reorientate = defaultReorientate = gd.getNextChoiceIndex();

		// assemble which channels have been selected with with label
		final ArrayList< ChannelProcess > channelsToUse = new ArrayList< ChannelProcess >();
		j = 0;

		for ( final Channel channel : channels )
		{
			final int channelChoice = Interest_Point_Registration.defaultChannelLabels[ channel.getId() ] = gd.getNextChoiceIndex();
			
			if ( channelChoice < channelLabels.get( j ).length - 1 )
			{
				String label = channelLabels.get( j )[ channelChoice ];
				
				if ( label.contains( Interest_Point_Registration.warningLabel ) )
					label = label.substring( 0, label.indexOf( Interest_Point_Registration.warningLabel ) );
				
				channelsToUse.add( new ChannelProcess( channel, label ) );
			}

			++j;
		}
		
		if ( channelsToUse.size() == 0 )
		{
			IOFunctions.println( "No channels selected. Quitting." );
			return false;
		}

		final int detections = defaultDetections = gd.getNextChoiceIndex();
		final double percent = defaultPercent = gd.getNextNumber();

		for ( final ChannelProcess c : channelsToUse )
			IOFunctions.println( "using from channel: " + c.getChannel().getId()  + " label: '" + c.getLabel() + "', " + (detections == 0 ? "all detections." : "only corresponding detections.") );

		// to be filled
		final double[] minF, maxF;

		if ( reorientate == 3 )
		{
			final Pair< double[], double[] > minmax = determineSizeSimple( channelsToUse, detections );

			if ( minmax == null )
				return false;

			minF = minmax.getA();
			maxF = minmax.getB();
		}
		else
		{
			final Pair< AffineTransform3D, double[] > pair = determineOptimalBoundingBox( channelsToUse, detections );

			if ( pair == null )
				return false;

			//
			// set the registration for all or some of the views
			//
			IOFunctions.println( "Final transformation model: " + pair.getA() );

			final List< ViewId > viewIdsToApply;

			if ( reorientate == 0 ) // apply to all views
			{
				viewIdsToApply = SpimData2.getAllViewIdsSorted( spimData, spimData.getSequenceDescription().getViewSetupsOrdered(), spimData.getSequenceDescription().getTimePoints().getTimePointsOrdered() );
				IOFunctions.println( "Will be applied only to all views and remembered/saved to the XML." );
			}
			else // apply only to fused views
			{
				viewIdsToApply = viewIdsToProcess;

				if ( reorientate == 1 )
					IOFunctions.println( "Will be applied only to fused views and remembered/saved to the XML." );
				else
					IOFunctions.println( "Will be temporarily applied only to fused views (NOT remembered in the XML)." );
			}

			for ( final ViewId viewId : viewIdsToApply )
			{
				final ViewDescription vd = spimData.getSequenceDescription().getViewDescription( viewId );
				
				if ( !vd.isPresent() )
					continue;

				// get the registration
				final ViewRegistration r = spimData.getViewRegistrations().getViewRegistration( viewId );
				r.preconcatenateTransform( new ViewTransformAffine( reorientationDescription, pair.getA() ) );
				r.updateModel();
			}

			minF = new double[]{ pair.getB()[ 0 ], pair.getB()[ 1 ], pair.getB()[ 2 ] };
			maxF = new double[]{ pair.getB()[ 3 ], pair.getB()[ 4 ], pair.getB()[ 5 ] };
		}

		IOFunctions.println( "Min (without addition): " + Util.printCoordinates( minF ) );
		IOFunctions.println( "Max (without addition): " + Util.printCoordinates( maxF ) );

		final int[] min = new int[ 3 ];
		final int[] max = new int[ 3 ];

		double addX = (maxF[ 0 ] - minF[ 0 ]) * ( percent/100.0 ) / 2;
		double addY = (maxF[ 1 ] - minF[ 1 ]) * ( percent/100.0 ) / 2;
		double addZ = (maxF[ 2 ] - minF[ 2 ]) * ( percent/100.0 ) / 2;

		final double add = Math.max( addX, Math.max( addY, addZ ) );

		min[ 0 ] = (int)Math.round( minF[ 0 ] - add );
		min[ 1 ] = (int)Math.round( minF[ 1 ] - add );
		min[ 2 ] = (int)Math.round( minF[ 2 ] - add );

		max[ 0 ] = (int)Math.round( maxF[ 0 ] + add );
		max[ 1 ] = (int)Math.round( maxF[ 1 ] + add );
		max[ 2 ] = (int)Math.round( maxF[ 2 ] + add );

		IOFunctions.println( "Min (with addition): " + Util.printCoordinates( min ) );
		IOFunctions.println( "Max (with addition): " + Util.printCoordinates( max ) );

		BoundingBox.defaultMin = min;
		BoundingBox.defaultMax = max;

		return super.queryParameters( fusion, imgExport );
	}

	/**
	 * 
	 * @param channelsToUse
	 * @param detections
	 * @return - the transformation and minX, minY, minZ, maxX, maxY, maxZ as Pair
	 */
	protected Pair< AffineTransform3D, double[] > determineOptimalBoundingBox( final ArrayList< ChannelProcess > channelsToUse, final int detections )
	{
		final List< double[] > points = getAllDetectionsInGlobalCoordinates( channelsToUse, detections );

		if ( points.size() < 1 )
		{
			IOFunctions.println( "At least one point is required. Stopping" );
			return null;
		}

		// identify most distant points
		double[] p1 = points.get( 0 );
		double[] p2 = points.get( 1 );
		double maxDist = squareDistance( p1[ 0 ], p1[ 1 ], p1[ 2 ], p2[ 0 ], p2[ 1 ], p2[ 2 ] );

		for ( int i = 0; i < points.size() - 1; ++i )
			for ( int j = i + 1; j < points.size(); ++j )
			{
				final double[] a = points.get( i );
				final double[] b = points.get( j );

				final double d = squareDistance( a[ 0 ], a[ 1 ], a[ 2 ], b[ 0 ], b[ 1 ], b[ 2 ] );

				if ( d > maxDist )
				{
					maxDist = d;
					if ( a[ 0 ] <= b[ 0 ] )
					{
						p1 = a;
						p2 = b;
					}
					else
					{
						p1 = b;
						p2 = a;
					}
				}
			}

		final Vector3d sv = new Vector3d( p2[ 0 ] - p1[ 0 ], p2[ 1 ] - p1[ 1 ], p2[ 2 ] - p1[ 2 ] );
		sv.normalize();

		IOFunctions.println(
				"Maximum distance: " + Math.sqrt( maxDist ) + "px between points " + Util.printCoordinates( p1 ) +
				" and " + Util.printCoordinates( p2 ) + ", vector=" + sv + ", volume=" +
				testAxis( sv, points ).getA() / (1024*1024) + "MiPixels." );

		final double[] vectorStep = new double[]{ 0.4, 0.2, 0.1, 0.05, 0.025, 0.01, 0.005, 0.001 };

		double minVolume = Double.MAX_VALUE;
		double[] minBoundingBox = null;

		for ( int stepIndex = 0; stepIndex < vectorStep.length; ++stepIndex )
		{
			final double step = vectorStep[ stepIndex ];

			// the best search vector found so far on this scale
			final Vector3d bestSV = new Vector3d( sv );

			for ( int zi = -1; zi <= 1; ++zi )
				for ( int yi = -1; yi <= 1; ++yi )
					for ( int xi = -1; xi <= 1; ++xi )
					{
						// compute the test vector
						final Vector3d v = new Vector3d(
								sv.x + xi * step,
								sv.y + yi * step,
								sv.z + zi * step );

						v.normalize();

						final Pair< Double, double[] > volume = testAxis( v, points );

						if ( volume.getA() < minVolume )
						{
							minVolume = volume.getA();
							minBoundingBox = volume.getB();
							bestSV.set( v );

							IOFunctions.println( "Scale: " + step + " --- Min Volume: " + minVolume / (1024*1024) + "MiPixels, vector=" + bestSV );
						}
					}

			// update the search vector to the best solution from this scale
			sv.set( bestSV );
		}

		// final mapping v onto the x axis
		final Vector3d xAxis = new Vector3d( 1, 0, 0 );
		final Matrix4d m = new Matrix4d();
		getRotation( sv, xAxis ).get( m );

		final AffineTransform3D a = new AffineTransform3D();
		a.set( m.m00, m.m01, m.m02, m.m03, m.m10, m.m11, m.m12, m.m13, m.m20, m.m21, m.m22, m.m23 );

		return new ValuePair< AffineTransform3D, double[] >( a, minBoundingBox );
	}

	

	/**
	 * Test one major axis for the minimal bounding box volume required
	 * 
	 * @param v - normalized vector
	 * @param points - all points
	 * @return - the volume and minX, minY, minZ, maxX, maxY, maxZ as Pair
	 */
	protected Pair< Double, double[] > testAxis( final Vector3d v, final List< double[] > points )
	{
		// mapping v onto the x axis
		final Vector3d xAxis = new Vector3d( 1, 0, 0 );
		final Transform3D t = getRotation( v, xAxis );

		final Point3d tmp = new Point3d();

		double minX = Double.MAX_VALUE;
		double minY = Double.MAX_VALUE;
		double minZ = Double.MAX_VALUE;

		double maxX = -Double.MAX_VALUE;
		double maxY = -Double.MAX_VALUE;
		double maxZ = -Double.MAX_VALUE;

		for ( final double[] p : points )
		{
			// transform onto the x-axis
			tmp.set( p[ 0 ], p[ 1 ], p[ 2 ] );
			t.transform( tmp );

			minX = Math.min( minX, tmp.x );
			minY = Math.min( minY, tmp.y );
			minZ = Math.min( minZ, tmp.z );

			maxX = Math.max( maxX, tmp.x );
			maxY = Math.max( maxY, tmp.y );
			maxZ = Math.max( maxZ, tmp.z );
		}

		return new ValuePair< Double, double[] >(
				( maxX - minX ) * ( maxY - minY ) * ( maxZ - minZ ),
				new double[]{ minX, minY, minZ, maxX, maxY, maxZ } );
	}

	/**
	 * Computes a Transform3D that will rotate vector v0 into the direction of vector v1.
	 * Note: vectors MUST be normalized for this to work!
	 *
	 * @param v0
	 * @param v1
	 * @return
	 */
	public static Transform3D getRotation( final Vector3d v0, final Vector3d v1 )
	{
		// the rotation axis is defined by the cross product
		final Vector3d rotAxis = new Vector3d();
		rotAxis.cross( v0, v1 );
		rotAxis.normalize();

		// if the cross product returns NaN, the vectors already point in the same direction,
		// so we return the identity transform
		if ( Double.isNaN( rotAxis.x ) )
			return new Transform3D();

		// the rotation angle is defined by the dot product (if normalized)
		final double angle = v0.dot( v1 );

		// Do an axis/angle 3d transformation
		final Transform3D t = new Transform3D();
		t.set( new AxisAngle4d( rotAxis, Math.acos( angle ) ) );

		return t;
	}

	final static public double squareDistance( final double p1x, final double p1y, final double p1z, final double p2x, final double p2y, final double p2z )
	{
		final double dx = p1x - p2x;
		final double dy = p1y - p2y;
		final double dz = p1z - p2z;
		
		return dx*dx + dy*dy + dz*dz;
	}

	protected Pair< double[], double[] > determineSizeSimple( final ArrayList< ChannelProcess > channelsToUse, final int detections )
	{
		final List< double[] > points = getAllDetectionsInGlobalCoordinates( channelsToUse, detections );

		if ( points.size() < 1 )
		{
			IOFunctions.println( "At least one point is required. Stopping" );
			return null;
		}

		final double[] min = points.get( 0 ).clone();
		final double[] max = min.clone();

		for ( final double[] p : points )
			for ( int d = 0; d < p.length; ++d )
			{
				min[ d ] = Math.min( min[ d ], p[ d ] );
				max[ d ] = Math.max( max[ d ], p[ d ] );
			}

		IOFunctions.println( "Min (direct): " + Util.printCoordinates( min ) );
		IOFunctions.println( "Max (direct): " + Util.printCoordinates( max ) );

		return new ValuePair< double[], double[] >( min, max );
	}

	protected List< double[] > getAllDetectionsInGlobalCoordinates( final ArrayList< ChannelProcess > channelsToUse, final int detections )
	{
		final ArrayList< double[] > ipList = new ArrayList< double[] >();

		for ( final ChannelProcess c : channelsToUse )
			for ( final ViewDescription vd : SpimData2.getAllViewIdsForChannelSorted( spimData, viewIdsToProcess, c.getChannel() ) )
			{
				if ( !vd.isPresent() )
					continue;

				// get the registration
				final ViewRegistration r = spimData.getViewRegistrations().getViewRegistration( vd );
				r.updateModel();
				final AffineTransform3D transform = r.getModel();

				// get the list of detections
				final ViewInterestPointLists vipl = spimData.getViewInterestPoints().getViewInterestPointLists( vd );
				final InterestPointList ipl = vipl.getInterestPointList( c.getLabel() );

				if ( ipl.getInterestPoints() == null )
					ipl.loadInterestPoints();

<<<<<<< HEAD
						// use all detections
						if ( detections == 0 )
						{
							for ( final InterestPoint p : list )
							{
								final double[] source = p.getL();
								final double[] target = new double[ source.length ];
								transform.apply( source, target );
								ipList.add( target );
							}
						}
						else // use only those who have correspondences
						{
							ipl.loadCorrespondingInterestPoints();
=======
				final List< InterestPoint > list = ipl.getInterestPoints();
		
				// use all detections
				if ( detections == 0 )
				{
					for ( final InterestPoint p : list )
					{
						final float[] source = p.getL();
						final float[] target = new float[ source.length ];
						transform.apply( source, target );
						ipList.add( target );
					}
				}
				else // use only those who have correspondences
				{
					if ( ipl.getCorrespondingInterestPoints() == null )
						ipl.loadCorrespondingInterestPoints();
>>>>>>> a84d8604

					final HashMap< Integer, InterestPoint > map = new HashMap< Integer, InterestPoint >();

					for ( final InterestPoint ip : list )
						map.put( ip.getId(), ip );

					final List< CorrespondingInterestPoints > list2 = ipl.getCorrespondingInterestPoints();

<<<<<<< HEAD
							for ( final CorrespondingInterestPoints cp : list2 )
							{
								final InterestPoint p = map.get( cp.getDetectionId() );
								final double[] source = p.getL();
								final double[] target = new double[ source.length ];
								transform.apply( source, target );
								ipList.add( target );
							}
						}
=======
					for ( final CorrespondingInterestPoints cp : list2 )
					{
						final InterestPoint p = map.get( cp.getDetectionId() );
						final float[] source = p.getL();
						final float[] target = new float[ source.length ];
						transform.apply( source, target );
						ipList.add( target );
>>>>>>> a84d8604
					}
				}
			}

		return ipList;
	}

	protected Pair< Integer, Integer > numReorientated()
	{
		final ViewRegistrations vrs = spimData.getViewRegistrations();

		int isReorientated = 0;
		int sumViews = 0;

		for ( final ViewId viewId : viewIdsToProcess )
		{
			final ViewDescription vd = spimData.getSequenceDescription().getViewDescription( viewId );
			
			if ( !vd.isPresent() )
				continue;

			final ViewRegistration vr = vrs.getViewRegistration( viewId );
			final ViewTransform vt = vr.getTransformList().get( 0 );

			++sumViews;

			if ( vt.hasName() && vt.getName().startsWith( reorientationDescription ) )
					++isReorientated;
		}

		return new ValuePair< Integer, Integer >( isReorientated, sumViews );
	}

	@Override
	public AutomaticReorientation newInstance( final SpimData2 spimData, final List< ViewId > viewIdsToProcess )
	{
		return new AutomaticReorientation( spimData, viewIdsToProcess );
	}

	@Override
	public String getDescription()
	{
		return "Automatically reorientate and estimate based on sample features";
	}
}<|MERGE_RESOLUTION|>--- conflicted
+++ resolved
@@ -519,31 +519,15 @@
 				if ( ipl.getInterestPoints() == null )
 					ipl.loadInterestPoints();
 
-<<<<<<< HEAD
-						// use all detections
-						if ( detections == 0 )
-						{
-							for ( final InterestPoint p : list )
-							{
-								final double[] source = p.getL();
-								final double[] target = new double[ source.length ];
-								transform.apply( source, target );
-								ipList.add( target );
-							}
-						}
-						else // use only those who have correspondences
-						{
-							ipl.loadCorrespondingInterestPoints();
-=======
 				final List< InterestPoint > list = ipl.getInterestPoints();
-		
+
 				// use all detections
 				if ( detections == 0 )
 				{
 					for ( final InterestPoint p : list )
 					{
-						final float[] source = p.getL();
-						final float[] target = new float[ source.length ];
+						final double[] source = p.getL();
+						final double[] target = new double[ source.length ];
 						transform.apply( source, target );
 						ipList.add( target );
 					}
@@ -552,7 +536,6 @@
 				{
 					if ( ipl.getCorrespondingInterestPoints() == null )
 						ipl.loadCorrespondingInterestPoints();
->>>>>>> a84d8604
 
 					final HashMap< Integer, InterestPoint > map = new HashMap< Integer, InterestPoint >();
 
@@ -561,25 +544,13 @@
 
 					final List< CorrespondingInterestPoints > list2 = ipl.getCorrespondingInterestPoints();
 
-<<<<<<< HEAD
-							for ( final CorrespondingInterestPoints cp : list2 )
-							{
-								final InterestPoint p = map.get( cp.getDetectionId() );
-								final double[] source = p.getL();
-								final double[] target = new double[ source.length ];
-								transform.apply( source, target );
-								ipList.add( target );
-							}
-						}
-=======
 					for ( final CorrespondingInterestPoints cp : list2 )
 					{
 						final InterestPoint p = map.get( cp.getDetectionId() );
-						final float[] source = p.getL();
-						final float[] target = new float[ source.length ];
+						final double[] source = p.getL();
+						final double[] target = new double[ source.length ];
 						transform.apply( source, target );
 						ipList.add( target );
->>>>>>> a84d8604
 					}
 				}
 			}
