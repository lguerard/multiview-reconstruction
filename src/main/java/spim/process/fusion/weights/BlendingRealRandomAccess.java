--- conflicted
+++ resolved
@@ -97,21 +97,7 @@
 				minDistance *= lookUp[ indexFor( relDist ) ]; //( Math.cos( ( 1 - relDist ) * Math.PI ) + 1 ) / 2;
 		}
 
-<<<<<<< HEAD
-		if ( minDistance >= 1 )
-			return 1;
-		else if ( minDistance <= 0)
-			return 0;
-		else
-			return computCosine( minDistance );
-	}
-
-	private static final float computCosine( final float minDistance )
-	{
-		return (float)( Math.cos( (1 - minDistance) * Math.PI ) + 1 ) / 2; //TODO: lookup?
-=======
 		return minDistance;
->>>>>>> ca08abba
 	}
 
 	@Override
