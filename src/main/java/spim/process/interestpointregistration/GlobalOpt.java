--- conflicted
+++ resolved
@@ -285,10 +285,7 @@
 				{
 					map.put( viewId, tileGroup );
 
-<<<<<<< HEAD
-=======
 					// TODO: merge groups that share tiles
->>>>>>> 318bc844
 					if ( !remainingViews.contains( viewId ) )
 						throw new RuntimeException(
 								"ViewSetupID:" + viewId.getViewSetupId() + ", timepointId: " + viewId.getTimePointId() +
