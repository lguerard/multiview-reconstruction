package spim.process.interestpointregistration.optimizationtypes;

import java.util.ArrayList;
import java.util.HashMap;
import java.util.HashSet;
import java.util.List;
import java.util.Map;
import java.util.Set;

import mpicbg.models.AbstractModel;
import mpicbg.spim.data.registration.ViewRegistration;
import mpicbg.spim.data.registration.ViewRegistrations;
import mpicbg.spim.data.sequence.Angle;
import mpicbg.spim.data.sequence.Channel;
import mpicbg.spim.data.sequence.Illumination;
import mpicbg.spim.data.sequence.TimePoint;
import mpicbg.spim.data.sequence.ViewDescription;
import mpicbg.spim.data.sequence.ViewId;
import mpicbg.spim.io.IOFunctions;
import mpicbg.spim.mpicbg.PointMatchGeneric;
import net.imglib2.realtransform.AffineTransform3D;
import spim.fiji.spimdata.SpimData2;
import spim.fiji.spimdata.interestpoints.CorrespondingInterestPoints;
import spim.fiji.spimdata.interestpoints.InterestPoint;
import spim.fiji.spimdata.interestpoints.InterestPointList;
import spim.fiji.spimdata.interestpoints.ViewInterestPointLists;
import spim.fiji.spimdata.interestpoints.ViewInterestPoints;
import spim.process.interestpointregistration.ChannelProcess;
import spim.process.interestpointregistration.Detection;
import spim.process.interestpointregistration.MatchPointList;
import spim.process.interestpointregistration.PairwiseMatch;

/**
 * A certain type of global optimization, must be able to define all view pairs
 * that need to be matched and optimized inidivdually
 * 
 * @author Stephan Preibisch (stephan.preibisch@gmx.de)
 */
public abstract class GlobalOptimizationType
{
	final protected boolean considerTimePointsAsUnit;

	final SpimData2 spimData;
	final List< ViewId > viewIdsToProcess;
	final List< ChannelProcess > channelsToProcess;

	List< GlobalOptimizationSubset > subsets;

	Set< ViewId > fixedTiles;
	Map< GlobalOptimizationSubset, ViewId > referenceTiles;
	AbstractModel<?> mapBackModel;
	
	public GlobalOptimizationType(
			final SpimData2 spimData,
			final List< ViewId > viewIdsToProcess,
			final List< ChannelProcess > channelsToProcess,
			final boolean considerTimePointsAsUnit )
	{
		this.spimData = spimData;
		this.viewIdsToProcess = viewIdsToProcess;
		this.channelsToProcess = channelsToProcess;

		this.considerTimePointsAsUnit = considerTimePointsAsUnit;

		this.fixedTiles = new HashSet< ViewId >();
		this.referenceTiles = new HashMap< GlobalOptimizationSubset, ViewId >();
		this.mapBackModel = null;

		// we cannot call assemble from the constructor as some subclasses might not
		// have set parameters passed by the constructor yet
		this.subsets = null;
	}

	/**
	 * @return - assembles the list of subsets and points for the registration
	 */
	protected abstract List< GlobalOptimizationSubset > assembleAllViewPairs();

	/**
	 * @return - the list of all subsets for the global optimization
	 */
	public List< GlobalOptimizationSubset > getAllViewPairs()
	{
		if ( subsets == null )
			this.subsets = assembleAllViewPairs();

		return subsets;
	}

	/**
	 * @param viewId
	 * @return - true if a certain tile is fixed, otherwise false
	 */
	public boolean isFixedTile( final ViewId viewId ) { return fixedTiles.contains( viewId ); }

	/**
	 * @return - the set of fixed tiles, can be empty
	 */
	public Set< ViewId > getFixedTiles() { return fixedTiles; }

	/**
	 * @param fixedTiles - the set of fixed tiles, can be empty, but not NULL
	 */
	public void setFixedTiles( final Set< ViewId > fixedTiles ) { this.fixedTiles = fixedTiles; }

	/**
	 * In case there is one tile which would be reference tile, return this one - can be null.
	 * This will be used to map the entire acquisition back to this frame as good as possible if the user
	 * asks for not fixing the first tile but still wants it roughly oriented like this
	 * 
	 * @param set - the current set that will be globally optimized
	 * @return
	 */
	public ViewId getMapBackReferenceTile( final GlobalOptimizationSubset set ) { return referenceTiles == null ? null : referenceTiles.get( set ); }

	/**
	 * @param set - for which subset
	 * @param referenceTile - set reference tile for mapping back
	 */
	public void setMapBackReferenceTile( final GlobalOptimizationSubset set, final ViewId referenceTile )
	{
		if ( this.referenceTiles == null )
			this.referenceTiles = new HashMap< GlobalOptimizationSubset, ViewId >();

		this.referenceTiles.put( set, referenceTile );
	}

	/**
	 * @param referenceTiles - set all reference tiles
	 */
	public void setMapBackReferenceTiles( final Map< GlobalOptimizationSubset, ViewId > referenceTiles ) { this.referenceTiles = referenceTiles; }

	/**
	 * The transformation model used to map back to the reference frame (can be null)
	 * 
	 * @return - a new instance of the model
	 */
	public AbstractModel<?> getMapBackModel() { return mapBackModel; }

	/**
	 * @param model - The transformation model used to map back to the reference frame (can be null)
	 */
	public void setMapBackModel( final AbstractModel<?> model ) { this.mapBackModel = model; }

	/** 
	 * @return - true if timepoints should be considered as one unit
	 */
	public boolean considerTimePointsAsUnit() { return considerTimePointsAsUnit; }

	public SpimData2 getSpimData() { return spimData; }

	/**
	 * Creates lists of input points for the registration, based on the current transformation of the views
	 * 
	 * Note: this always duplicates the location array from the input List< InterestPoint > !!!
	 * 
	 * @param timepoint
	 */
	protected HashMap< ViewId, MatchPointList > getInterestPoints( final TimePoint timepoint )
	{
		final HashMap< ViewId, MatchPointList > interestPoints = new HashMap< ViewId, MatchPointList >();
		final ViewRegistrations registrations = spimData.getViewRegistrations();
		final ViewInterestPoints interestpoints = spimData.getViewInterestPoints();
		
		for ( final ViewDescription vd : SpimData2.getAllViewIdsForTimePointSorted( spimData, viewIdsToProcess, timepoint) )
		{
			if ( !vd.isPresent() )
				continue;

			final ChannelProcess c = getChannelProcessForChannel( channelsToProcess, vd.getViewSetup().getChannel() );
			final Angle a = vd.getViewSetup().getAngle();
			final Illumination i = vd.getViewSetup().getIllumination();

			// assemble a new list
			final ArrayList< InterestPoint > list = new ArrayList< InterestPoint >();

			// check the existing lists of points
			final ViewInterestPointLists lists = interestpoints.getViewInterestPointLists( vd );

			if ( !lists.contains( c.getLabel() ) )
			{
				IOFunctions.println( "Interest points for label '" + c.getLabel() + "' not found for timepoint: " + timepoint.getId() + " angle: " + 
						a.getId() + " channel: " + c.getChannel().getId() + " illum: " + i.getId() );
				
				continue;
			}
			
			if ( lists.getInterestPointList( c.getLabel() ).getInterestPoints() == null )
			{
				if ( !lists.getInterestPointList( c.getLabel() ).loadInterestPoints() )
				{
					IOFunctions.println( "Interest points for label '" + c.getLabel() + "' could not be loaded for timepoint: " + timepoint.getId() + " angle: " + 
							a.getId() + " channel: " + c.getChannel().getId() + " illum: " + i.getId() );
					
					continue;
				}
			}
			
			final List< InterestPoint > ptList = lists.getInterestPointList( c.getLabel() ).getInterestPoints();
			
			final ViewRegistration r = registrations.getViewRegistration( vd );
			r.updateModel();
			final AffineTransform3D m = r.getModel();
			
			for ( final InterestPoint p : ptList )
			{
				final float[] l = new float[ 3 ];
				m.apply( p.getL(), l );
				
<<<<<<< HEAD
				if ( lists.getInterestPointList( c.getLabel() ).getInterestPoints().size() == 0 )
				{
					if ( !lists.getInterestPointList( c.getLabel() ).loadInterestPoints() )
					{
						IOFunctions.println( "Interest points for label '" + c.getLabel() + "' could not be loaded for timepoint: " + timepoint.getId() + " angle: " + 
								a.getId() + " channel: " + c.getChannel().getId() + " illum: " + i.getId() );
						
						continue;
					}
				}
				
				final List< InterestPoint > ptList = lists.getInterestPointList( c.getLabel() ).getInterestPoints();
				
				final ViewRegistration r = registrations.getViewRegistration( viewId );
				r.updateModel();
				final AffineTransform3D m = r.getModel();
				
				for ( final InterestPoint p : ptList )
				{
					final double[] l = new double[ 3 ];
					m.apply( p.getL(), l );
					
					list.add( new InterestPoint( p.getId(), l ) );
				}
				
				interestPoints.put( viewId, new MatchPointList( list, c ) );
=======
				list.add( new InterestPoint( p.getId(), l ) );
>>>>>>> a84d8604
			}
			
			interestPoints.put( vd, new MatchPointList( list, c ) );
		}

		return interestPoints;
	}

	protected static ChannelProcess getChannelProcessForChannel( final List< ChannelProcess > cpList, final Channel c )
	{
		for ( final ChannelProcess cp : cpList )
			if ( cp.getChannel().getId() == c.getId() )
				return cp;

		return null;
	}
	/**
	 * Add all correspondences the list for those that are compared here
	 * 
	 * This method can be overwritten if saving, adding & clearing of correspondences is different for a certain type of registration
	 * 
	 * @param pairs
	 */
	public void addCorrespondences( final List< PairwiseMatch > pairs )
	{
		for ( final PairwiseMatch pair : pairs )
		{
			final ArrayList< PointMatchGeneric< Detection > > correspondences = pair.getInliers();

			final String labelA = pair.getChannelProcessedA().getLabel();
			final String labelB = pair.getChannelProcessedB().getLabel();

			final ViewId viewA = pair.getViewIdA();
			final ViewId viewB = pair.getViewIdB();

			final InterestPointList listA = spimData.getViewInterestPoints().getViewInterestPointLists( viewA ).getInterestPointList( labelA );				
			final InterestPointList listB = spimData.getViewInterestPoints().getViewInterestPointLists( viewB ).getInterestPointList( labelB );

			List< CorrespondingInterestPoints > corrListA = listA.getCorrespondingInterestPoints();
			List< CorrespondingInterestPoints > corrListB = listB.getCorrespondingInterestPoints();

			if ( corrListA == null )
				corrListA = new ArrayList< CorrespondingInterestPoints >();

			if ( corrListB == null )
				corrListB = new ArrayList< CorrespondingInterestPoints >();

			for ( final PointMatchGeneric< Detection > d : correspondences )
			{
				final Detection dA = d.getPoint1();
				final Detection dB = d.getPoint2();
				
				final CorrespondingInterestPoints correspondingToA = new CorrespondingInterestPoints( dA.getId(), viewB, labelB, dB.getId() );
				final CorrespondingInterestPoints correspondingToB = new CorrespondingInterestPoints( dB.getId(), viewA, labelA, dA.getId() );
				
				corrListA.add( correspondingToA );
				corrListB.add( correspondingToB );
			}

			listA.setCorrespondingInterestPoints( corrListA );
			listB.setCorrespondingInterestPoints( corrListB );
		}
	}

	/**
	 * Save all lists of existing correspondences for those that are compared here
	 * 
	 * This method can be overwritten if saving, adding & clearing of correspondences is different for a certain type of registration
	 *
	 * @param set
	 */
	public void saveCorrespondences( final GlobalOptimizationSubset set )
	{
		for ( final ViewId id : set.getViews() )
			for ( final ChannelProcess c : channelsToProcess )
				if ( spimData.getSequenceDescription().getViewDescription( id ).getViewSetup().getChannel().getId() == c.getChannel().getId() )
					spimData.getViewInterestPoints().getViewInterestPointLists( id ).getInterestPointList( c.getLabel() ).saveCorrespondingInterestPoints();
	}

	/**
	 * Clear all lists of existing correspondences for those that are compared here
	 * 
	 * This method can be overwritten if saving, adding & clearing of correspondences is different for a certain type of registration
	 *
	 * @param set
	 */
	public void clearExistingCorrespondences( final GlobalOptimizationSubset set )
	{
		for ( final ViewId id : set.getViews() )
			for ( final ChannelProcess c : channelsToProcess )
				if ( spimData.getSequenceDescription().getViewDescription( id ).getViewSetup().getChannel().getId() == c.getChannel().getId() )
					spimData.getViewInterestPoints().getViewInterestPointLists( id ).getInterestPointList( c.getLabel() ).setCorrespondingInterestPoints( new ArrayList< CorrespondingInterestPoints>() );
	}
}<|MERGE_RESOLUTION|>--- conflicted
+++ resolved
@@ -204,39 +204,10 @@
 			
 			for ( final InterestPoint p : ptList )
 			{
-				final float[] l = new float[ 3 ];
+				final double[] l = new double[ 3 ];
 				m.apply( p.getL(), l );
 				
-<<<<<<< HEAD
-				if ( lists.getInterestPointList( c.getLabel() ).getInterestPoints().size() == 0 )
-				{
-					if ( !lists.getInterestPointList( c.getLabel() ).loadInterestPoints() )
-					{
-						IOFunctions.println( "Interest points for label '" + c.getLabel() + "' could not be loaded for timepoint: " + timepoint.getId() + " angle: " + 
-								a.getId() + " channel: " + c.getChannel().getId() + " illum: " + i.getId() );
-						
-						continue;
-					}
-				}
-				
-				final List< InterestPoint > ptList = lists.getInterestPointList( c.getLabel() ).getInterestPoints();
-				
-				final ViewRegistration r = registrations.getViewRegistration( viewId );
-				r.updateModel();
-				final AffineTransform3D m = r.getModel();
-				
-				for ( final InterestPoint p : ptList )
-				{
-					final double[] l = new double[ 3 ];
-					m.apply( p.getL(), l );
-					
-					list.add( new InterestPoint( p.getId(), l ) );
-				}
-				
-				interestPoints.put( viewId, new MatchPointList( list, c ) );
-=======
 				list.add( new InterestPoint( p.getId(), l ) );
->>>>>>> a84d8604
 			}
 			
 			interestPoints.put( vd, new MatchPointList( list, c ) );
