package spim.headless.interestpointdetection;

import java.io.File;
import java.util.ArrayList;
import java.util.HashMap;
import java.util.List;

import mpicbg.spim.data.sequence.ViewId;
import mpicbg.spim.io.IOFunctions;
import spim.fiji.spimdata.SpimData2;
import spim.fiji.spimdata.interestpoints.CorrespondingInterestPoints;
import spim.fiji.spimdata.interestpoints.InterestPoint;
import spim.fiji.spimdata.interestpoints.InterestPointList;
import spim.fiji.spimdata.interestpoints.ViewInterestPointLists;

/**
 * The type Interest point tools.
 */
public class InterestPointTools
{
    /**
     * Add interest points. Does not save the InteresPoints
     *
     * @param data the data
     * @param label the label
     * @param points the points
     * @return the true if successful
     */
    public static boolean addInterestPoints( final SpimData2 data, final String label, final HashMap< ViewId, List< InterestPoint > > points )
	{
		return addInterestPoints( data, label, points, "no parameters reported." );
	}

    /**
     * Add interest points.
     *
     * @param data the data
     * @param label the label
     * @param points the points
     * @param parameters the parameters
     * @return the true if successful, false if interest points cannot be saved
     */
    public static boolean addInterestPoints( final SpimData2 data, final String label, final HashMap< ViewId, List< InterestPoint > > points, final String parameters )
	{
		for ( final ViewId viewId : points.keySet() )
		{
			final InterestPointList list =
					new InterestPointList(
							data.getBasePath(),
							new File( "interestpoints", "tpId_" + viewId.getTimePointId() +
									  "_viewSetupId_" + viewId.getViewSetupId() + "." + label ) );

			if ( parameters != null )
				list.setParameters( parameters );
			else
				list.setParameters( "" );

			list.setInterestPoints( points.get( viewId ) );

<<<<<<< HEAD
            final ViewInterestPointLists vipl = data.getViewInterestPoints().getViewInterestPointLists( viewId );
=======
			list.saveInterestPoints();
			list.setCorrespondingInterestPoints( new ArrayList< CorrespondingInterestPoints >() );
			list.saveCorrespondingInterestPoints();

			final ViewInterestPointLists vipl = data.getViewInterestPoints().getViewInterestPointLists( viewId );
>>>>>>> 404622fd
			vipl.addInterestPointList( label, list );
		}
        return true;
	}

}<|MERGE_RESOLUTION|>--- conflicted
+++ resolved
@@ -57,15 +57,7 @@
 
 			list.setInterestPoints( points.get( viewId ) );
 
-<<<<<<< HEAD
             final ViewInterestPointLists vipl = data.getViewInterestPoints().getViewInterestPointLists( viewId );
-=======
-			list.saveInterestPoints();
-			list.setCorrespondingInterestPoints( new ArrayList< CorrespondingInterestPoints >() );
-			list.saveCorrespondingInterestPoints();
-
-			final ViewInterestPointLists vipl = data.getViewInterestPoints().getViewInterestPointLists( viewId );
->>>>>>> 404622fd
 			vipl.addInterestPointList( label, list );
 		}
         return true;
