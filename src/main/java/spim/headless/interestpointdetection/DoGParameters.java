package spim.headless.interestpointdetection;

import java.util.ArrayList;
import java.util.HashMap;
import java.util.List;

import mpicbg.spim.data.sequence.ViewDescription;
import mpicbg.spim.data.sequence.ViewId;
import simulation.imgloader.SimulatedBeadsImgLoader;
import spim.fiji.spimdata.SpimData2;
import spim.fiji.spimdata.interestpoints.InterestPoint;
import spim.process.cuda.CUDADevice;
import spim.process.cuda.CUDASeparableConvolution;

public class DoGParameters extends InterestPointParameters
{
	public double imageSigmaX = 0.5;
	public double imageSigmaY = 0.5;
	public double imageSigmaZ = 0.5;

	/**
	 * 0 = no subpixel localization
	 * 1 = quadratic fit
	 */
	public int localization = 1;

	public double sigma = 1.8;
	public double threshold = 0.01;
	public boolean findMin = false;
	public boolean findMax = true;

	public double percentGPUMem = 75;
	public ArrayList< CUDADevice > deviceList = null;
	public CUDASeparableConvolution cuda = null;
	public boolean accurateCUDA = false;

<<<<<<< HEAD
    public DoGParameters(){
        super();
    }

    public DoGParameters(Collection<ViewDescription> toProcess, ImgLoader<?> imgloader, double sigma, double threshold) {
        super(toProcess, imgloader);
        this.sigma = sigma;
        this.threshold = threshold;
    }


    public DoGParameters(Collection<ViewDescription> toProcess, ImgLoader<?> imgloader, double sigma, int downsampleXY)
    {
        super(toProcess,imgloader);
        this.sigma = sigma;
        this.downsampleXY = downsampleXY;
    }


    public static void main( String[] args )
	{
		SpimData spimData = SimulatedBeadsImgLoader.spimdataExample();
=======
	public static void testDoG( SpimData2 spimData )
	{
>>>>>>> 4d2d15e4
		DoGParameters dog = new DoGParameters();

		dog.imgloader = spimData.getSequenceDescription().getImgLoader();
		dog.toProcess = new ArrayList< ViewDescription >();
		dog.toProcess.addAll( spimData.getSequenceDescription().getViewDescriptions().values() );

		dog.downsampleXY = 2;
		dog.sigma = 1.4;

<<<<<<< HEAD
		//dog.deviceList = spim.headless.cuda.CUDADevice.getSeparableCudaList( "lib/libSeparableConvolutionCUDALib.so" );
		//dog.cuda = spim.headless.cuda.CUDADevice.separableConvolution;

		DoG.findInterestPoints( dog );
=======
		// TODO: make cuda headless
		//dog.deviceList = spim.headless.cuda.CUDADevice.getSeparableCudaList( "lib/libSeparableConvolutionCUDALib.so" );
		//dog.cuda = spim.headless.cuda.CUDADevice.separableConvolution;

		final HashMap< ViewId, List< InterestPoint > > points = DoG.findInterestPoints( dog );

		InterestPointTools.addInterestPoints( spimData, "beads", points, "DoG, sigma=1.4, downsample=2" );
	}

	public static void main( String[] args )
	{
		// generate 4 views with 1000 corresponding beads, single timepoint
		SpimData2 spimData = SpimData2.convert( SimulatedBeadsImgLoader.spimdataExample() );

		testDoG( spimData );
>>>>>>> 4d2d15e4
	}
}<|MERGE_RESOLUTION|>--- conflicted
+++ resolved
@@ -34,7 +34,6 @@
 	public CUDASeparableConvolution cuda = null;
 	public boolean accurateCUDA = false;
 
-<<<<<<< HEAD
     public DoGParameters(){
         super();
     }
@@ -45,7 +44,6 @@
         this.threshold = threshold;
     }
 
-
     public DoGParameters(Collection<ViewDescription> toProcess, ImgLoader<?> imgloader, double sigma, int downsampleXY)
     {
         super(toProcess,imgloader);
@@ -53,14 +51,8 @@
         this.downsampleXY = downsampleXY;
     }
 
-
-    public static void main( String[] args )
-	{
-		SpimData spimData = SimulatedBeadsImgLoader.spimdataExample();
-=======
 	public static void testDoG( SpimData2 spimData )
 	{
->>>>>>> 4d2d15e4
 		DoGParameters dog = new DoGParameters();
 
 		dog.imgloader = spimData.getSequenceDescription().getImgLoader();
@@ -70,12 +62,10 @@
 		dog.downsampleXY = 2;
 		dog.sigma = 1.4;
 
-<<<<<<< HEAD
 		//dog.deviceList = spim.headless.cuda.CUDADevice.getSeparableCudaList( "lib/libSeparableConvolutionCUDALib.so" );
 		//dog.cuda = spim.headless.cuda.CUDADevice.separableConvolution;
 
 		DoG.findInterestPoints( dog );
-=======
 		// TODO: make cuda headless
 		//dog.deviceList = spim.headless.cuda.CUDADevice.getSeparableCudaList( "lib/libSeparableConvolutionCUDALib.so" );
 		//dog.cuda = spim.headless.cuda.CUDADevice.separableConvolution;
@@ -91,6 +81,5 @@
 		SpimData2 spimData = SpimData2.convert( SimulatedBeadsImgLoader.spimdataExample() );
 
 		testDoG( spimData );
->>>>>>> 4d2d15e4
 	}
 }