package spim.headless.interestpointdetection;

import mpicbg.spim.data.SpimData;
import mpicbg.spim.data.sequence.MissingViews;
import mpicbg.spim.data.sequence.ViewDescription;
import mpicbg.spim.data.sequence.ViewId;
import simulation.imgloader.SimulatedBeadsImgLoader;
import spim.fiji.spimdata.SpimData2;
import spim.fiji.spimdata.XmlIoSpimData2;
import spim.fiji.spimdata.boundingbox.BoundingBoxes;
import spim.fiji.spimdata.interestpoints.ViewInterestPoints;

import java.io.File;
import java.util.ArrayList;

/**
 * Created by schmied on 01/07/15.
 */
public class DoMParameters extends InterestPointParameters
{
    /**
     * 0 = no subpixel localization
     * 1 = quadratic fit
     */
<<<<<<< HEAD
    protected static String label = "beads";

    protected int localization = 1;
=======
	public int localization = 1;
>>>>>>> 03b9aade

	public double imageSigmaX = 0.5;
    public double imageSigmaY = 0.5;
    public double imageSigmaZ = 0.5;

    public int radius1 = 2;
    public int radius2 = 3;
    public float threshold = (float) 0.005;
    public boolean findMin = false;
    public boolean findMax = true;

    public double minIntensity;
    public double maxIntensity;

    public static void main( String[] args )
    {
        SpimData spimData = SimulatedBeadsImgLoader.spimdataExample();
        public final String xmlFilename = "/Users/schmied";
        DoMParameters dom = new DoMParameters();

        dom.imgloader = spimData.getSequenceDescription().getImgLoader();
        dom.toProcess = new ArrayList< ViewDescription >();
        dom.toProcess.addAll( spimData.getSequenceDescription().getViewDescriptions().values() );

        dom.downsampleXY = 1;

        ViewInterestPoints viewInterestPoints = new ViewInterestPoints();
        viewInterestPoints.createViewInterestPoints(spimData.getSequenceDescription().getViewDescriptions());
        final SpimData2 spimData2 = new SpimData2(new File(xmlFilename), spimData.getSequenceDescription(), spimData.getViewRegistrations(), viewInterestPoints, new BoundingBoxes());


        InterestPointTools.addInterestPoints(spimData2, label, DoM.findInterestPoints( dom ), "" );

        spimData2.saveXML(spimData2, "one.xml", "");
    }
}<|MERGE_RESOLUTION|>--- conflicted
+++ resolved
@@ -22,14 +22,7 @@
      * 0 = no subpixel localization
      * 1 = quadratic fit
      */
-<<<<<<< HEAD
-    protected static String label = "beads";
-
-    protected int localization = 1;
-=======
 	public int localization = 1;
->>>>>>> 03b9aade
-
 	public double imageSigmaX = 0.5;
     public double imageSigmaY = 0.5;
     public double imageSigmaZ = 0.5;
