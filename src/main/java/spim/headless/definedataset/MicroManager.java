--- conflicted
+++ resolved
@@ -73,15 +73,9 @@
 		reader.setCalX( params.pixelDistanceX );
 		reader.setCalY( params.pixelDistanceY );
 		reader.setCalZ( params.pixelDistanceZ );
-<<<<<<< HEAD
 
 		reader.setCalUnit( params.pixelUnit );
 
-=======
-
-		reader.setCalUnit( params.pixelUnit );
-
->>>>>>> 404622fd
 		switch ( params.rotationAround )
 		{
 			case X_Axis:
