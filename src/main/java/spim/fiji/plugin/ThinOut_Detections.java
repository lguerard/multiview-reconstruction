package spim.fiji.plugin;

import ij.gui.GenericDialog;
import ij.plugin.PlugIn;

import java.io.File;
import java.util.ArrayList;
import java.util.Date;
import java.util.List;
import java.util.Random;

import mpicbg.spim.data.sequence.Channel;
import mpicbg.spim.data.sequence.ViewDescription;
import mpicbg.spim.data.sequence.ViewId;
import mpicbg.spim.data.sequence.VoxelDimensions;
import mpicbg.spim.io.IOFunctions;
import net.imglib2.KDTree;
import net.imglib2.RealPoint;
import net.imglib2.neighborsearch.KNearestNeighborSearchOnKDTree;
import spim.fiji.plugin.queryXML.LoadParseQueryXML;
import spim.fiji.plugin.thinout.ChannelProcessThinOut;
import spim.fiji.plugin.thinout.Histogram;
import spim.fiji.spimdata.SpimData2;
import spim.fiji.spimdata.XmlIoSpimData2;
import spim.fiji.spimdata.interestpoints.InterestPoint;
import spim.fiji.spimdata.interestpoints.InterestPointList;
import spim.fiji.spimdata.interestpoints.ViewInterestPointLists;
import spim.fiji.spimdata.interestpoints.ViewInterestPoints;

public class ThinOut_Detections implements PlugIn
{
	public static boolean[] defaultShowHistogram;
	public static int[] defaultSubSampling;
	public static String[] defaultNewLabels;
	public static int[] defaultRemoveKeep;
	public static double[] defaultCutoffThresholdMin, defaultCutoffThresholdMax;

	public static String[] removeKeepChoice = new String[]{ "Remove Range", "Keep Range" };
	public static double defaultThresholdMinValue = 0;
	public static double defaultThresholdMaxValue = 5;
	public static int defaultSubSamplingValue = 1;
	public static String defaultNewLabelText = "thinned-out";
	public static int defaultRemoveKeepValue = 0; // 0 == remove, 1 == keep

	@Override
	public void run( final String arg )
	{
		final LoadParseQueryXML xml = new LoadParseQueryXML();

		if ( !xml.queryXML( "", true, false, true, true ) )
			return;

		final SpimData2 data = xml.getData();
		final List< ViewId > viewIds = SpimData2.getAllViewIdsSorted( data, xml.getViewSetupsToProcess(), xml.getTimePointsToProcess() );

		// ask which channels have the objects we are searching for
		final List< ChannelProcessThinOut > channels = getChannelsAndLabels( data, viewIds );

		if ( channels == null )
			return;

		// get the actual min/max thresholds for cutting out
		if ( !getThinOutThresholds( data, viewIds, channels ) )
			return;

		// thin out detections and save the new interestpoint files
		if ( !thinOut( data, viewIds, channels ) )
			return;

		// write new xml
		final XmlIoSpimData2 io = new XmlIoSpimData2( xml.getClusterExtension() );
		
		final String xmlFile = new File( xml.getData().getBasePath(), new File( xml.getXMLFileName() ).getName() ).getAbsolutePath();
		try 
		{
			io.save( xml.getData(), xmlFile );
			IOFunctions.println( "(" + new Date( System.currentTimeMillis() ) + "): Saved xml '" + io.lastFileName() + "'." );
		}
		catch ( Exception e )
		{
			IOFunctions.println( "(" + new Date( System.currentTimeMillis() ) + "): Could not save xml '" + io.lastFileName() + "': " + e );
			e.printStackTrace();
		}
	}

	public static boolean thinOut( final SpimData2 spimData, final List< ViewId > viewIds, final List< ChannelProcessThinOut > channels )
	{
		final ViewInterestPoints vip = spimData.getViewInterestPoints();

		for ( final ChannelProcessThinOut channel : channels )
		{
			final double minDistance = channel.getMin();
			final double maxDistance = channel.getMax();
			final boolean keepRange = channel.keepRange();

			for ( final ViewId viewId : viewIds )
			{
				final ViewDescription vd = spimData.getSequenceDescription().getViewDescription( viewId );
				
				if ( !vd.isPresent() || vd.getViewSetup().getChannel().getId() != channel.getChannel().getId() )
					continue;

				final ViewInterestPointLists vipl = vip.getViewInterestPointLists( viewId );
				final InterestPointList oldIpl = vipl.getInterestPointList( channel.getLabel() );

				if ( oldIpl.getInterestPoints() == null )
					oldIpl.loadInterestPoints();

				final VoxelDimensions voxelSize = vd.getViewSetup().getVoxelSize();

				// assemble the list of points (we need two lists as the KDTree sorts the list)
				// we assume that the order of list2 and points is preserved!
				final List< RealPoint > list1 = new ArrayList< RealPoint >();
				final List< RealPoint > list2 = new ArrayList< RealPoint >();
				final List< float[] > points = new ArrayList< float[] >();

				for ( final InterestPoint ip : oldIpl.getInterestPoints() )
				{
					list1.add ( new RealPoint(
							ip.getL()[ 0 ] * voxelSize.dimension( 0 ),
							ip.getL()[ 1 ] * voxelSize.dimension( 1 ),
							ip.getL()[ 2 ] * voxelSize.dimension( 2 ) ) );

					list2.add ( new RealPoint(
							ip.getL()[ 0 ] * voxelSize.dimension( 0 ),
							ip.getL()[ 1 ] * voxelSize.dimension( 1 ),
							ip.getL()[ 2 ] * voxelSize.dimension( 2 ) ) );

					points.add( ip.getL() );
				}

				// make the KDTree
				final KDTree< RealPoint > tree = new KDTree< RealPoint >( list1, list1 );

				// Nearest neighbor for each point, populate the new list
				final KNearestNeighborSearchOnKDTree< RealPoint > nn = new KNearestNeighborSearchOnKDTree< RealPoint >( tree, 2 );
				final InterestPointList newIpl = new InterestPointList(
						oldIpl.getBaseDir(),
						new File(
								oldIpl.getFile().getParentFile(),
								"tpId_" + viewId.getTimePointId() + "_viewSetupId_" + viewId.getViewSetupId() + "." + channel.getNewLabel() ) );

				int id = 0;
				for ( int j = 0; j < list2.size(); ++j )
				{
					final RealPoint p = list2.get( j );
					nn.search( p );
					
					// first nearest neighbor is the point itself, we need the second nearest
					final double d = nn.getDistance( 1 );
					
					if ( ( keepRange && d >= minDistance && d <= maxDistance ) || ( !keepRange && ( d < minDistance || d > maxDistance ) ) )
					{
<<<<<<< HEAD
						final ViewId viewId = SpimData2.getViewId( spimData.getSequenceDescription(), t, channel.getChannel(), a, i );

						// this happens only if a viewsetup is not present in any timepoint
						// (e.g. after appending fusion to a dataset)
						if ( viewId == null )
							continue;

						final ViewDescription vd = spimData.getSequenceDescription().getViewDescription( viewId );
						
						if ( !vd.isPresent() )
							continue;

						final ViewInterestPointLists vipl = vip.getViewInterestPointLists( viewId );
						final InterestPointList oldIpl = vipl.getInterestPointList( channel.getLabel() );

						if ( oldIpl.getInterestPoints() == null || oldIpl.getInterestPoints().size() == 0 )
							oldIpl.loadInterestPoints();

						final VoxelDimensions voxelSize = vd.getViewSetup().getVoxelSize();

						// assemble the list of points (we need two lists as the KDTree sorts the list)
						// we assume that the order of list2 and points is preserved!
						final List< RealPoint > list1 = new ArrayList< RealPoint >();
						final List< RealPoint > list2 = new ArrayList< RealPoint >();
						final List< double[] > points = new ArrayList< double[] >();

						for ( final InterestPoint ip : oldIpl.getInterestPoints() )
						{
							list1.add ( new RealPoint(
									ip.getL()[ 0 ] * voxelSize.dimension( 0 ),
									ip.getL()[ 1 ] * voxelSize.dimension( 1 ),
									ip.getL()[ 2 ] * voxelSize.dimension( 2 ) ) );

							list2.add ( new RealPoint(
									ip.getL()[ 0 ] * voxelSize.dimension( 0 ),
									ip.getL()[ 1 ] * voxelSize.dimension( 1 ),
									ip.getL()[ 2 ] * voxelSize.dimension( 2 ) ) );

							points.add( ip.getL() );
						}

						// make the KDTree
						final KDTree< RealPoint > tree = new KDTree< RealPoint >( list1, list1 );

						// Nearest neighbor for each point, populate the new list
						final KNearestNeighborSearchOnKDTree< RealPoint > nn = new KNearestNeighborSearchOnKDTree< RealPoint >( tree, 2 );
						final InterestPointList newIpl = new InterestPointList(
								oldIpl.getBaseDir(),
								new File(
										oldIpl.getFile().getParentFile(),
										"tpId_" + viewId.getTimePointId() + "_viewSetupId_" + viewId.getViewSetupId() + "." + channel.getNewLabel() ) );

						int id = 0;
						for ( int j = 0; j < list2.size(); ++j )
						{
							final RealPoint p = list2.get( j );
							nn.search( p );
							
							// first nearest neighbor is the point itself, we need the second nearest
							final double d = nn.getDistance( 1 );
							
							if ( ( keepRange && d >= minDistance && d <= maxDistance ) || ( !keepRange && ( d < minDistance || d > maxDistance ) ) )
							{
								newIpl.getInterestPoints().add( new InterestPoint( id++, points.get( j ).clone() ) );
							}
						}

						if ( keepRange )
							newIpl.setParameters( "thinned-out '" + channel.getLabel() + "', kept range from " + minDistance + " to " + maxDistance );
						else
							newIpl.setParameters( "thinned-out '" + channel.getLabel() + "', removed range from " + minDistance + " to " + maxDistance );

						vipl.addInterestPointList( channel.getNewLabel(), newIpl );

						IOFunctions.println( new Date( System.currentTimeMillis() ) + ": TP=" + t.getId() + " ViewSetup=" + vd.getViewSetupId() + 
								", Detections: " + oldIpl.getInterestPoints().size() + " >>> " + newIpl.getInterestPoints().size() );

						if ( !newIpl.saveInterestPoints() )
						{
							IOFunctions.println( "Error saving interest point list: " + new File( newIpl.getBaseDir(), newIpl.getFile().toString() + newIpl.getInterestPointsExt() ) );
							return false;
						}
=======
						newIpl.getInterestPoints().add( new InterestPoint( id++, points.get( j ).clone() ) );
>>>>>>> a84d8604
					}
				}

				if ( keepRange )
					newIpl.setParameters( "thinned-out '" + channel.getLabel() + "', kept range from " + minDistance + " to " + maxDistance );
				else
					newIpl.setParameters( "thinned-out '" + channel.getLabel() + "', removed range from " + minDistance + " to " + maxDistance );

				vipl.addInterestPointList( channel.getNewLabel(), newIpl );

				IOFunctions.println( new Date( System.currentTimeMillis() ) + ": TP=" + vd.getTimePointId() + " ViewSetup=" + vd.getViewSetupId() + 
						", Detections: " + oldIpl.getInterestPoints().size() + " >>> " + newIpl.getInterestPoints().size() );

				if ( !newIpl.saveInterestPoints() )
				{
					IOFunctions.println( "Error saving interest point list: " + new File( newIpl.getBaseDir(), newIpl.getFile().toString() + newIpl.getInterestPointsExt() ) );
					return false;
				}
			}
		}
			
		return true;
	}

	public static boolean getThinOutThresholds( final SpimData2 spimData, final List< ViewId > viewIds, final List< ChannelProcessThinOut > channels )
	{
		for ( final ChannelProcessThinOut channel : channels )
			if ( channel.showHistogram() )
				plotHistogram( spimData, viewIds, channel );

		if ( defaultCutoffThresholdMin == null || defaultCutoffThresholdMin.length != channels.size() || 
				defaultCutoffThresholdMax == null || defaultCutoffThresholdMax.length != channels.size() )
		{
			defaultCutoffThresholdMin = new double[ channels.size() ];
			defaultCutoffThresholdMax = new double[ channels.size() ];
			for ( int i = 0; i < channels.size(); ++i )
			{
				defaultCutoffThresholdMin[ i ] = defaultThresholdMinValue;
				defaultCutoffThresholdMax[ i ] = defaultThresholdMaxValue;
			}
		}

		if ( defaultRemoveKeep == null || defaultRemoveKeep.length != channels.size() )
		{
			defaultRemoveKeep = new int[ channels.size() ];
			for ( int i = 0; i < channels.size(); ++i )
				defaultRemoveKeep[ i ] = defaultRemoveKeepValue;
		}

		final GenericDialog gd = new GenericDialog( "Define cut-off threshold" );

		for ( int c = 0; c < channels.size(); ++c )
		{
			final ChannelProcessThinOut channel = channels.get( c );
			gd.addChoice( "Channel_" + channel.getChannel().getName() + "_", removeKeepChoice, removeKeepChoice[ defaultRemoveKeep[ c ] ] );
			gd.addNumericField( "Channel_" + channel.getChannel().getName() + "_range_lower_threshold", defaultCutoffThresholdMin[ c ], 2 );
			gd.addNumericField( "Channel_" + channel.getChannel().getName() + "_range_upper_threshold", defaultCutoffThresholdMax[ c ], 2 );
			gd.addMessage( "" );
		}

		gd.showDialog();
		if ( gd.wasCanceled() )
			return false;

		for ( int c = 0; c < channels.size(); ++c )
		{
			final ChannelProcessThinOut channel = channels.get( c );

			final int removeKeep = defaultRemoveKeep[ c ] = gd.getNextChoiceIndex();
			if ( removeKeep == 1 )
				channel.setKeepRange( true );
			else
				channel.setKeepRange( false );
			channel.setMin( defaultCutoffThresholdMin[ c ] = gd.getNextNumber() );
			channel.setMax( defaultCutoffThresholdMax[ c ] = gd.getNextNumber() );

			if ( channel.getMin() >= channel.getMax() )
			{
				IOFunctions.println( "You selected the minimal threshold larger than the maximal threshold for channel " + channel.getChannel().getName() );
				IOFunctions.println( "Stopping." );
				return false;
			}
			else
			{
				if ( channel.keepRange() )
					IOFunctions.println( "Channel " + channel.getChannel().getName() + ": keep only distances from " + channel.getMin() + " >>> " + channel.getMax() );
				else
					IOFunctions.println( "Channel " + channel.getChannel().getName() + ": remove distances from " + channel.getMin() + " >>> " + channel.getMax() );
			}
		}

		return true;
	}

	public static Histogram plotHistogram( final SpimData2 spimData, final List< ViewId > viewIds, final ChannelProcessThinOut channel )
	{
		final ViewInterestPoints vip = spimData.getViewInterestPoints();

		// list of all distances
		final ArrayList< Double > distances = new ArrayList< Double >();
		final Random rnd = new Random( System.currentTimeMillis() );
		String unit = null;

		for ( final ViewId viewId : viewIds )
		{
			final ViewDescription vd = spimData.getSequenceDescription().getViewDescription( viewId );
			
			if ( !vd.isPresent() || vd.getViewSetup().getChannel().getId() != channel.getChannel().getId() )
				continue;

			final ViewInterestPointLists vipl = vip.getViewInterestPointLists( viewId );
			final InterestPointList ipl = vipl.getInterestPointList( channel.getLabel() );

			final VoxelDimensions voxelSize = vd.getViewSetup().getVoxelSize();

			if ( ipl.getInterestPoints() == null )
				ipl.loadInterestPoints();

			if ( unit == null )
				unit = vd.getViewSetup().getVoxelSize().unit();

			// assemble the list of points
			final List< RealPoint > list = new ArrayList< RealPoint >();

			for ( final InterestPoint ip : ipl.getInterestPoints() )
			{
				list.add ( new RealPoint(
						ip.getL()[ 0 ] * voxelSize.dimension( 0 ),
						ip.getL()[ 1 ] * voxelSize.dimension( 1 ),
						ip.getL()[ 2 ] * voxelSize.dimension( 2 ) ) );
			}

			// make the KDTree
			final KDTree< RealPoint > tree = new KDTree< RealPoint >( list, list );

			// Nearest neighbor for each point
			final KNearestNeighborSearchOnKDTree< RealPoint > nn = new KNearestNeighborSearchOnKDTree< RealPoint >( tree, 2 );

			for ( final RealPoint p : list )
			{
				// every n'th point only
				if ( rnd.nextDouble() < 1.0 / (double)channel.getSubsampling() )
				{
					nn.search( p );
					
					// first nearest neighbor is the point itself, we need the second nearest
					distances.add( nn.getDistance( 1 ) );
				}
			}
		}

		final Histogram h = new Histogram( distances, 100, "Distance Histogram [Channel=" + channel.getChannel().getName() + "]", unit  );
		h.showHistogram();
		IOFunctions.println( "Channel " + channel.getChannel().getName() + ": min distance=" + h.getMin() + ", max distance=" + h.getMax() );
		return h;
	}

	public static ArrayList< ChannelProcessThinOut > getChannelsAndLabels(
			final SpimData2 spimData,
			final List< ViewId > viewIds )
	{
		// build up the dialog
		final GenericDialog gd = new GenericDialog( "Choose segmentations to thin out" );

		final List< Channel > channels = SpimData2.getAllChannelsSorted( spimData, viewIds );

		if ( Interest_Point_Registration.defaultChannelLabels == null || Interest_Point_Registration.defaultChannelLabels.length != channels.size() )
			Interest_Point_Registration.defaultChannelLabels = new int[ channels.size() ];

		if ( defaultShowHistogram == null || defaultShowHistogram.length != channels.size() )
		{
			defaultShowHistogram = new boolean[ channels.size() ];
			for ( int i = 0; i < channels.size(); ++i )
				defaultShowHistogram[ i ] = true;
		}

		if ( defaultSubSampling == null || defaultSubSampling.length != channels.size() )
		{
			defaultSubSampling = new int[ channels.size() ];
			for ( int i = 0; i < channels.size(); ++i )
				defaultSubSampling[ i ] = defaultSubSamplingValue;
		}

		if ( defaultNewLabels == null || defaultNewLabels.length != channels.size() )
		{
			defaultNewLabels = new String[ channels.size() ];
			for ( int i = 0; i < channels.size(); ++i )
				defaultNewLabels[ i ] = defaultNewLabelText;
		}

		// check which channels and labels are available and build the choices
		final ArrayList< String[] > channelLabels = new ArrayList< String[] >();
		int j = 0;
		for ( final Channel channel : channels )
		{
			final String[] labels = Interest_Point_Registration.getAllInterestPointLabelsForChannel(
					spimData,
					viewIds,
					channel,
					"thin out" );

			if ( Interest_Point_Registration.defaultChannelLabels[ j ] >= labels.length )
				Interest_Point_Registration.defaultChannelLabels[ j ] = 0;

			gd.addCheckbox( "Channel_" + channel.getName() + ":_Display_distance_histogram", defaultShowHistogram[ j ] );
			gd.addChoice( "Channel_" + channel.getName() + ":_Interest_points", labels, labels[ Interest_Point_Registration.defaultChannelLabels[ j ] ] );
			gd.addStringField( "Channel_" + channel.getName() + ":_New_label", defaultNewLabels[ j ], 20 );
			gd.addNumericField( "Channel_" + channel.getName() + ":_Subsample histogram", defaultSubSampling[ j ], 0, 5, "times" );

			channelLabels.add( labels );
			++j;
		}

		gd.showDialog();

		if ( gd.wasCanceled() )
			return null;

		// assemble which channels have been selected with with label
		final ArrayList< ChannelProcessThinOut > channelsToProcess = new ArrayList< ChannelProcessThinOut >();
		j = 0;
		
		for ( final Channel channel : channels )
		{
			final boolean showHistogram = defaultShowHistogram[ j ] = gd.getNextBoolean();
			final int channelChoice = Interest_Point_Registration.defaultChannelLabels[ j ] = gd.getNextChoiceIndex();
			final String newLabel = defaultNewLabels[ j ] = gd.getNextString();
			final int subSampling = defaultSubSampling[ j ] = (int)Math.round( gd.getNextNumber() );
			
			if ( channelChoice < channelLabels.get( j ).length - 1 )
			{
				String label = channelLabels.get( j )[ channelChoice ];

				if ( label.contains( Interest_Point_Registration.warningLabel ) )
					label = label.substring( 0, label.indexOf( Interest_Point_Registration.warningLabel ) );

				channelsToProcess.add( new ChannelProcessThinOut( channel, label, newLabel, showHistogram, subSampling ) );
			}

			++j;
		}

		return channelsToProcess;
	}

	public static void main( final String[] args )
	{
		new ThinOut_Detections().run( null );
	}
}<|MERGE_RESOLUTION|>--- conflicted
+++ resolved
@@ -112,7 +112,7 @@
 				// we assume that the order of list2 and points is preserved!
 				final List< RealPoint > list1 = new ArrayList< RealPoint >();
 				final List< RealPoint > list2 = new ArrayList< RealPoint >();
-				final List< float[] > points = new ArrayList< float[] >();
+				final List< double[] > points = new ArrayList< double[] >();
 
 				for ( final InterestPoint ip : oldIpl.getInterestPoints() )
 				{
@@ -151,92 +151,7 @@
 					
 					if ( ( keepRange && d >= minDistance && d <= maxDistance ) || ( !keepRange && ( d < minDistance || d > maxDistance ) ) )
 					{
-<<<<<<< HEAD
-						final ViewId viewId = SpimData2.getViewId( spimData.getSequenceDescription(), t, channel.getChannel(), a, i );
-
-						// this happens only if a viewsetup is not present in any timepoint
-						// (e.g. after appending fusion to a dataset)
-						if ( viewId == null )
-							continue;
-
-						final ViewDescription vd = spimData.getSequenceDescription().getViewDescription( viewId );
-						
-						if ( !vd.isPresent() )
-							continue;
-
-						final ViewInterestPointLists vipl = vip.getViewInterestPointLists( viewId );
-						final InterestPointList oldIpl = vipl.getInterestPointList( channel.getLabel() );
-
-						if ( oldIpl.getInterestPoints() == null || oldIpl.getInterestPoints().size() == 0 )
-							oldIpl.loadInterestPoints();
-
-						final VoxelDimensions voxelSize = vd.getViewSetup().getVoxelSize();
-
-						// assemble the list of points (we need two lists as the KDTree sorts the list)
-						// we assume that the order of list2 and points is preserved!
-						final List< RealPoint > list1 = new ArrayList< RealPoint >();
-						final List< RealPoint > list2 = new ArrayList< RealPoint >();
-						final List< double[] > points = new ArrayList< double[] >();
-
-						for ( final InterestPoint ip : oldIpl.getInterestPoints() )
-						{
-							list1.add ( new RealPoint(
-									ip.getL()[ 0 ] * voxelSize.dimension( 0 ),
-									ip.getL()[ 1 ] * voxelSize.dimension( 1 ),
-									ip.getL()[ 2 ] * voxelSize.dimension( 2 ) ) );
-
-							list2.add ( new RealPoint(
-									ip.getL()[ 0 ] * voxelSize.dimension( 0 ),
-									ip.getL()[ 1 ] * voxelSize.dimension( 1 ),
-									ip.getL()[ 2 ] * voxelSize.dimension( 2 ) ) );
-
-							points.add( ip.getL() );
-						}
-
-						// make the KDTree
-						final KDTree< RealPoint > tree = new KDTree< RealPoint >( list1, list1 );
-
-						// Nearest neighbor for each point, populate the new list
-						final KNearestNeighborSearchOnKDTree< RealPoint > nn = new KNearestNeighborSearchOnKDTree< RealPoint >( tree, 2 );
-						final InterestPointList newIpl = new InterestPointList(
-								oldIpl.getBaseDir(),
-								new File(
-										oldIpl.getFile().getParentFile(),
-										"tpId_" + viewId.getTimePointId() + "_viewSetupId_" + viewId.getViewSetupId() + "." + channel.getNewLabel() ) );
-
-						int id = 0;
-						for ( int j = 0; j < list2.size(); ++j )
-						{
-							final RealPoint p = list2.get( j );
-							nn.search( p );
-							
-							// first nearest neighbor is the point itself, we need the second nearest
-							final double d = nn.getDistance( 1 );
-							
-							if ( ( keepRange && d >= minDistance && d <= maxDistance ) || ( !keepRange && ( d < minDistance || d > maxDistance ) ) )
-							{
-								newIpl.getInterestPoints().add( new InterestPoint( id++, points.get( j ).clone() ) );
-							}
-						}
-
-						if ( keepRange )
-							newIpl.setParameters( "thinned-out '" + channel.getLabel() + "', kept range from " + minDistance + " to " + maxDistance );
-						else
-							newIpl.setParameters( "thinned-out '" + channel.getLabel() + "', removed range from " + minDistance + " to " + maxDistance );
-
-						vipl.addInterestPointList( channel.getNewLabel(), newIpl );
-
-						IOFunctions.println( new Date( System.currentTimeMillis() ) + ": TP=" + t.getId() + " ViewSetup=" + vd.getViewSetupId() + 
-								", Detections: " + oldIpl.getInterestPoints().size() + " >>> " + newIpl.getInterestPoints().size() );
-
-						if ( !newIpl.saveInterestPoints() )
-						{
-							IOFunctions.println( "Error saving interest point list: " + new File( newIpl.getBaseDir(), newIpl.getFile().toString() + newIpl.getInterestPointsExt() ) );
-							return false;
-						}
-=======
 						newIpl.getInterestPoints().add( new InterestPoint( id++, points.get( j ).clone() ) );
->>>>>>> a84d8604
 					}
 				}
 
