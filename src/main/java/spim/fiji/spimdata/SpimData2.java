package spim.fiji.spimdata;

import java.io.File;
import java.util.ArrayList;
import java.util.Collection;
import java.util.Collections;
import java.util.Comparator;
import java.util.Date;
import java.util.HashSet;
import java.util.List;

import mpicbg.spim.data.SpimData;
import mpicbg.spim.data.generic.AbstractSpimData;
import mpicbg.spim.data.generic.sequence.BasicViewDescription;
import mpicbg.spim.data.registration.ViewRegistrations;
import mpicbg.spim.data.sequence.Angle;
import mpicbg.spim.data.sequence.Channel;
import mpicbg.spim.data.sequence.Illumination;
import mpicbg.spim.data.sequence.SequenceDescription;
import mpicbg.spim.data.sequence.Tile;
import mpicbg.spim.data.sequence.TimePoint;
import mpicbg.spim.data.sequence.ViewDescription;
import mpicbg.spim.data.sequence.ViewId;
import mpicbg.spim.data.sequence.ViewSetup;
import mpicbg.spim.io.IOFunctions;
import spim.fiji.spimdata.boundingbox.BoundingBoxes;
import spim.fiji.spimdata.interestpoints.InterestPointList;
import spim.fiji.spimdata.interestpoints.ViewInterestPointLists;
import spim.fiji.spimdata.interestpoints.ViewInterestPoints;
import spim.fiji.spimdata.stitchingresults.StitchingResults;

/**
 * Extends the {@link SpimData} class; has additonally detections
 * 
 * @author Stephan Preibisch (stephan.preibisch@gmx.de)
 */
public class SpimData2 extends SpimData
{
	private ViewInterestPoints viewsInterestPoints;
	private BoundingBoxes boundingBoxes;
	private StitchingResults stitchingResults;
	
	public SpimData2(
			final File basePath,
			final SequenceDescription sequenceDescription,
			final ViewRegistrations viewRegistrations,
			final ViewInterestPoints viewsInterestPoints,
			final BoundingBoxes boundingBoxes,
			final StitchingResults stitchingResults)
	{
		super( basePath, sequenceDescription, viewRegistrations );

		this.viewsInterestPoints = viewsInterestPoints;
		this.boundingBoxes = boundingBoxes;
		this.stitchingResults = stitchingResults;
	}

	protected SpimData2()
	{}

	public ViewInterestPoints getViewInterestPoints() { return viewsInterestPoints; }
	public BoundingBoxes getBoundingBoxes() { return boundingBoxes; }
	public StitchingResults getStitchingResults() { return stitchingResults; }

	protected void setViewsInterestPoints( final ViewInterestPoints viewsInterestPoints )
	{
		this.viewsInterestPoints = viewsInterestPoints;
	}

	protected void setBoundingBoxes( final BoundingBoxes boundingBoxes )
	{
		this.boundingBoxes = boundingBoxes;
	}
	
	protected void setStitchingResults( final StitchingResults sr )
	{
		this.stitchingResults = sr;
	}

	/**
	 * @param seqDesc
	 * @param t
	 * @param c
	 * @param a
	 * @param i
	 * @return - the ViewId that fits to timepoint, angle, channel &amp; illumination by ID (or null if it does not exist)
	 */
	public static ViewId getViewId( final SequenceDescription seqDesc, final TimePoint t, final Channel c, final Angle a, final Illumination i )
	{
		final ViewSetup viewSetup = getViewSetup( seqDesc.getViewSetupsOrdered(), c, a, i );
		
		if ( viewSetup == null )
			return null;
		else
			return new ViewId( t.getId(), viewSetup.getId() );
	}

	public static ViewSetup getViewSetup( final List< ? extends ViewSetup > list, final Channel c, final Angle a, final Illumination i )
	{
		for ( final ViewSetup viewSetup : list )
		{
			if ( viewSetup.getAngle().getId() == a.getId() && 
				 viewSetup.getChannel().getId() == c.getId() && 
				 viewSetup.getIllumination().getId() == i.getId() )
			{
				return viewSetup;
			}
		}

		return null;
	}

	public static ArrayList< ViewSetup > getAllViewSetupsSorted( final SpimData data, final List< ? extends ViewId > viewIds )
	{
		final HashSet< ViewSetup > setups = new HashSet< ViewSetup >();

		for ( final ViewId viewId : viewIds )
		{
			final ViewDescription vd = data.getSequenceDescription().getViewDescription( viewId );
			final ViewSetup setup = vd.getViewSetup();

			if ( vd.isPresent() )
				setups.add( setup );
		}

		final ArrayList< ViewSetup > setupList = new ArrayList< ViewSetup >();
		setupList.addAll( setups );
		Collections.sort( setupList );

		return setupList;
	}

	public static ArrayList< ViewId > getAllViewIdsSorted( final SpimData data, final List< ? extends ViewSetup > setups, final List< ? extends TimePoint > tps )
	{
		final ArrayList< ViewId > viewIds = new ArrayList< ViewId >();

		for ( final TimePoint tp : tps )
			for ( final ViewSetup vs : setups )
			{
				final ViewId v = new ViewId( tp.getId(), vs.getId() );
				final ViewDescription vd = data.getSequenceDescription().getViewDescription( v );
				
				if ( vd.isPresent() )
					viewIds.add( vd );
			}

		Collections.sort( viewIds );

		return viewIds;
	}

	public static ArrayList< ViewDescription > getAllViewDescriptionsSorted( final SpimData data, final List< ? extends ViewId > viewIds )
	{
		final ArrayList< ViewDescription > vds = new ArrayList< ViewDescription >();

		for ( final ViewId v : viewIds )
		{
			final ViewDescription vd = data.getSequenceDescription().getViewDescription( v );

			if ( vd.isPresent() )
				vds.add( vd );
		}

		Collections.sort( vds );

		return vds;
	}

	public static ArrayList< Angle > getAllAnglesForChannelTimepointSorted( final SpimData data, final Collection< ? extends ViewId > viewIds, final Channel c, final TimePoint t )
	{
		final HashSet< Angle > angleSet = new HashSet< Angle >();

		for ( final ViewId v : viewIds )
		{
			final ViewDescription vd = data.getSequenceDescription().getViewDescription( v );
			
			if ( vd.isPresent() && v.getTimePointId() == t.getId() && vd.getViewSetup().getChannel().getId() == c.getId() )
				angleSet.add( vd.getViewSetup().getAngle() );
		}

		final ArrayList< Angle > angles = new ArrayList< Angle >();
		angles.addAll( angleSet );
		Collections.sort( angles );

		return angles;
	}

	public static ArrayList< Angle > getAllAnglesSorted( final SpimData data, final Collection< ? extends ViewId > viewIds )
	{
		final HashSet< Angle > angleSet = new HashSet< Angle >();

		for ( final ViewId v : viewIds )
		{
			final ViewDescription vd = data.getSequenceDescription().getViewDescription( v );
			
			if ( vd.isPresent() )
				angleSet.add( vd.getViewSetup().getAngle() );
		}

		final ArrayList< Angle > angles = new ArrayList< Angle >();
		angles.addAll( angleSet );
		Collections.sort( angles );

		return angles;
	}
	
	
	public static ArrayList< Tile > getAllTilesSorted( final SpimData data, final Collection< ? extends ViewId > viewIds )
	{
		final HashSet< Tile > tileSet = new HashSet<>();

		for ( final ViewId v : viewIds )
		{
			final ViewDescription vd = data.getSequenceDescription().getViewDescription( v );
			
			if ( vd.isPresent() )
				tileSet.add( vd.getViewSetup().getTile() );
		}

		final ArrayList< Tile > tiles = new ArrayList<>();
		tiles.addAll( tileSet );
		Collections.sort( tiles );

		return tiles;
	}

	public static ArrayList< Illumination > getAllIlluminationsForChannelTimepointSorted( final SpimData data, final Collection< ? extends ViewId > viewIds, final Channel c, final TimePoint t )
	{
		final HashSet< Illumination > illumSet = new HashSet< Illumination >();

		for ( final ViewId v : viewIds )
		{
			final ViewDescription vd = data.getSequenceDescription().getViewDescription( v );
			
			if ( vd.isPresent() && v.getTimePointId() == t.getId() && vd.getViewSetup().getChannel().getId() == c.getId() )
				illumSet.add( vd.getViewSetup().getIllumination() );
		}

		final ArrayList< Illumination > illums = new ArrayList< Illumination >();
		illums.addAll( illumSet );
		Collections.sort( illums );

		return illums;
	}

	public static ArrayList< Illumination > getAllIlluminationsSorted( final SpimData data, final Collection< ? extends ViewId > viewIds )
	{
		final HashSet< Illumination > illumSet = new HashSet< Illumination >();

		for ( final ViewId v : viewIds )
		{
			final ViewDescription vd = data.getSequenceDescription().getViewDescription( v );
			
			if ( vd.isPresent() )
				illumSet.add( vd.getViewSetup().getIllumination() );
		}

		final ArrayList< Illumination > illums = new ArrayList< Illumination >();
		illums.addAll( illumSet );
		Collections.sort( illums );

		return illums;
	}

	public static ArrayList< Channel > getAllChannelsSorted( final SpimData data, final Collection< ? extends ViewId > viewIds )
	{
		final HashSet< Channel > channelSet = new HashSet< Channel >();

		for ( final ViewId v : viewIds )
		{
			final ViewDescription vd = data.getSequenceDescription().getViewDescription( v );
			
			if ( vd.isPresent() )
				channelSet.add( vd.getViewSetup().getChannel() );
		}

		final ArrayList< Channel > channels = new ArrayList< Channel >();
		channels.addAll( channelSet );
		Collections.sort( channels );

		return channels;
	}

	public static ArrayList< ViewDescription > getAllViewIdsForChannelSorted( final SpimData data, final Collection< ? extends ViewId > viewIds, final Channel channel )
	{
		final ArrayList< ViewDescription > views = new ArrayList< ViewDescription >();

		for ( final ViewId id : viewIds )
		{
			final ViewDescription vd = data.getSequenceDescription().getViewDescription( id );
			
			if ( vd.isPresent() && vd.getViewSetup().getChannel().getId() == channel.getId() )
				views.add( vd );
		}

		Collections.sort( views );

		return views;
	}

	public static ArrayList< ViewDescription > getAllViewIdsForChannelTimePointSorted( final SpimData data, final Collection< ? extends ViewId > viewIds, final Channel channel, final TimePoint timePoint )
	{
		final ArrayList< ViewDescription > views = new ArrayList< ViewDescription >();

		for ( final ViewId id : viewIds )
		{
			final ViewDescription vd = data.getSequenceDescription().getViewDescription( id );
			
			if ( vd.isPresent() && vd.getViewSetup().getChannel().getId() == channel.getId() && id.getTimePointId() == timePoint.getId() )
				views.add( vd );
		}

		Collections.sort( views );

		return views;
	}

	public static ArrayList< ViewDescription > getAllViewIdsForTimePointSorted( final SpimData data, final Collection< ? extends ViewId > viewIds, final TimePoint timepoint )
	{
		final ArrayList< ViewDescription > views = new ArrayList< ViewDescription >();

		for ( final ViewId id : viewIds )
		{
			final ViewDescription vd = data.getSequenceDescription().getViewDescription( id );
			
			if ( vd.isPresent() && vd.getTimePointId() == timepoint.getId() )
				views.add( vd );
		}

		Collections.sort( views );

		return views;
	}

	public static ArrayList< ViewSetup> getAllViewSetups( final Collection< ? extends ViewDescription >  vds )
	{
		final HashSet< ViewSetup > set = new HashSet< ViewSetup >();

		for ( final ViewDescription vd : vds )
			if ( vd.isPresent() )
				set.add( vd.getViewSetup() );

		final ArrayList< ViewSetup > setups = new ArrayList< ViewSetup >();
		setups.addAll( set );
		Collections.sort( setups );

		return setups;
	}

	public static ArrayList< Integer > getAllTimePointsSortedUnchecked( final Collection< ? extends ViewId > viewIds )
	{
		final HashSet< Integer > timepointSet = new HashSet< Integer >();

		for ( final ViewId vd : viewIds )
			timepointSet.add( vd.getTimePointId() );

		final ArrayList< Integer > timepoints = new ArrayList< Integer >();
		timepoints.addAll( timepointSet );
		Collections.sort( timepoints );

		return timepoints;
	}

	public static ArrayList< TimePoint > getAllTimePointsSorted( final SpimData data, final Collection< ? extends ViewId > viewIds )
	{
		final ArrayList< ViewDescription > vds = new ArrayList< ViewDescription >();

		for ( final ViewId v : viewIds )
			vds.add( data.getSequenceDescription().getViewDescription( v ) );

		return getAllTimePointsSorted( vds );
	}

	public static ArrayList< TimePoint > getAllTimePointsSorted( final Collection< ? extends ViewDescription > vds )
	{
		final HashSet< TimePoint > timepointSet = new HashSet< TimePoint >();

		for ( final ViewDescription vd : vds )
			if ( vd.isPresent() )
				timepointSet.add( vd.getTimePoint() );

		final ArrayList< TimePoint > timepoints = new ArrayList< TimePoint >();
		timepoints.addAll( timepointSet );
		Collections.sort( timepoints,
				new Comparator< TimePoint >()
				{
					@Override
					public int compare( final TimePoint o1, final TimePoint o2 )
					{
						return o1.getId() - o2.getId();
					}
				});

		return timepoints;
	}

	public static ArrayList< Integer > getAllTimePointsSortedWithoutPresenceCheck( final Collection< ? extends ViewId > vds )
	{
		final HashSet< Integer > timepointSet = new HashSet< Integer >();

		for ( final ViewId vd : vds )
			timepointSet.add( vd.getTimePointId() );

		final ArrayList< Integer > timepoints = new ArrayList< Integer >();
		timepoints.addAll( timepointSet );
		Collections.sort( timepoints );

		return timepoints;
	}

	public static String saveXML( final SpimData2 data, final String xmlFileName, final String clusterExtension  )
	{
		// save the xml
		final XmlIoSpimData2 io = new XmlIoSpimData2( clusterExtension );
		
		final String xml = new File( data.getBasePath(), new File( xmlFileName ).getName() ).getAbsolutePath();
		try
		{
			for ( final ViewId viewId : data.getViewInterestPoints().getViewInterestPoints().keySet() )
			{
				final ViewInterestPointLists vipl = data.getViewInterestPoints().getViewInterestPoints().get( viewId );
				for ( final String label : vipl.getHashMap().keySet() )
				{
					final InterestPointList ipl = vipl.getHashMap().get( label );

					// save if interestpoints were loaded or created, potentially modified
					ipl.saveInterestPoints( false );
					ipl.saveCorrespondingInterestPoints( false );
				}
			}

			io.save( data, xml );
			IOFunctions.println( "(" + new Date( System.currentTimeMillis() ) + "): Saved xml '" + io.lastFileName() + "'." );
			return xml;
		}
		catch ( Exception e )
		{
			IOFunctions.println( "(" + new Date( System.currentTimeMillis() ) + "): Could not save xml '" + io.lastFileName() + "': " + e );
			e.printStackTrace();
			return null;
		}
	}

	public static SpimData2 convert( final SpimData data1 )
	{
		final SequenceDescription s = data1.getSequenceDescription();
		final ViewRegistrations vr = data1.getViewRegistrations();
		final ViewInterestPoints vipl = new ViewInterestPoints();
		vipl.createViewInterestPoints( data1.getSequenceDescription().getViewDescriptions() );
		final BoundingBoxes bb = new BoundingBoxes();
		final StitchingResults sr = new StitchingResults();

		return new SpimData2( data1.getBasePath(), s, vr, vipl, bb, sr);
	}

<<<<<<< HEAD
	public static <V extends ViewId> List< V > filterMissingViews( final AbstractSpimData< ? > data, final List< V > viewIds )
=======
	public static < V extends ViewId > List< V > filterMissingViews( final AbstractSpimData< ? > data, final Collection< V > viewIds )
>>>>>>> f77f2e15
	{
		final ArrayList< V > removed = new ArrayList<>();
		final ArrayList< V > present = new ArrayList<>();

		for ( final V viewId : viewIds )
		{
			final BasicViewDescription< ? > vd = data.getSequenceDescription().getViewDescriptions().get( viewId );
			
			if ( vd.isPresent() )
				present.add( viewId );
			else
				removed.add( viewId );
		}

		viewIds.clear();
		viewIds.addAll( present );

		return removed;
	}
}<|MERGE_RESOLUTION|>--- conflicted
+++ resolved
@@ -453,11 +453,9 @@
 		return new SpimData2( data1.getBasePath(), s, vr, vipl, bb, sr);
 	}
 
-<<<<<<< HEAD
-	public static <V extends ViewId> List< V > filterMissingViews( final AbstractSpimData< ? > data, final List< V > viewIds )
-=======
+
 	public static < V extends ViewId > List< V > filterMissingViews( final AbstractSpimData< ? > data, final Collection< V > viewIds )
->>>>>>> f77f2e15
+
 	{
 		final ArrayList< V > removed = new ArrayList<>();
 		final ArrayList< V > present = new ArrayList<>();
