--- conflicted
+++ resolved
@@ -76,39 +76,6 @@
 	static
 	{
 		IOFunctions.printIJLog = true;
-<<<<<<< HEAD
-=======
-		staticPopups.add( new LabelPopUp( " Displaying" ) );
-		staticPopups.add( new BDVPopup() );
-		staticPopups.add( new DisplayViewPopup() );
-		staticPopups.add( new MaxProjectPopup() );
-		staticPopups.add( new Separator() );
-
-		staticPopups.add( new LabelPopUp( " Processing" ) );
-		staticPopups.add( new DetectInterestPointsPopup() );
-		staticPopups.add( new RegisterInterestPointsPopup() );
-		staticPopups.add( new BoundingBoxPopup() );
-		staticPopups.add( new FusionPopup() );
-		staticPopups.add( new Separator() );
-
-		staticPopups.add( new LabelPopUp( " Calibration/Transformations" ) );
-		staticPopups.add( new RegistrationExplorerPopup() );
-		staticPopups.add( new SpecifyCalibrationPopup() );
-		staticPopups.add( new ApplyTransformationPopup() );
-		staticPopups.add( new BakeManualTransformationPopup() );
-		staticPopups.add( new RemoveTransformationPopup() );
-		staticPopups.add( new ReorientSamplePopup() );
-		staticPopups.add( new Separator() );
-
-		staticPopups.add( new LabelPopUp( " Interest Points" ) );
-		staticPopups.add( new InterestPointsExplorerPopup() );
-		staticPopups.add( new VisualizeDetectionsPopup() );
-		staticPopups.add( new RemoveDetectionsPopup() );
-		staticPopups.add( new Separator() );
-
-		staticPopups.add( new LabelPopUp( " Modifications" ) );
-		staticPopups.add( new ResavePopup() );
->>>>>>> c474f48c
 	}
 
 	private static final long serialVersionUID = -3767947754096099774L;
@@ -591,6 +558,7 @@
 		popups.add( new RegistrationExplorerPopup() );
 		popups.add( new SpecifyCalibrationPopup() );
 		popups.add( new ApplyTransformationPopup() );
+		popups.add( new BakeManualTransformationPopup() );
 		popups.add( new RemoveTransformationPopup() );
 		popups.add( new ReorientSamplePopup() );
 		popups.add( new Separator() );
