package mpicbg.spim.io;

import java.io.File;
import java.io.FilenameFilter;
import java.util.ArrayList;

import fiji.plugin.Multi_View_Deconvolution;

import mpicbg.imglib.container.ContainerFactory;
import mpicbg.imglib.container.array.ArrayContainerFactory;
import mpicbg.imglib.interpolation.InterpolatorFactory;
import mpicbg.imglib.interpolation.linear.LinearInterpolatorFactory;
import mpicbg.imglib.outofbounds.OutOfBoundsStrategyFactory;
import mpicbg.imglib.outofbounds.OutOfBoundsStrategyMirrorFactory;
import mpicbg.imglib.outofbounds.OutOfBoundsStrategyValueFactory;
import mpicbg.imglib.type.numeric.real.FloatType;
import mpicbg.imglib.util.Util;
import mpicbg.models.AbstractAffineModel3D;
import mpicbg.models.AffineModel3D;
import mpicbg.models.RigidModel3D;
import mpicbg.models.TranslationModel3D;
import mpicbg.spim.registration.ViewStructure;
import spimopener.SPIMExperiment;

public class SPIMConfiguration
{
	public enum SegmentationTypes { THRESHOLD, DOG, DOM };
	
	// general
	public String timepointPattern;
	public int timepoints[];
	public String anglePattern;
	public int angles[];
	public int illuminations[];

	//public String angleString;
	public String inputFilePattern;//spim_TL{i}_Angle\d*\.lsm
	public int[] channels, channelsRegister, channelsFuse;
	public int[][] channelsMirror;
	public String channelPattern;
	public String channelsToRegister;
	public String channelsToFuse;
	public String mirrorChannels = "";
	public int[] registrationAssignmentForFusion = null;

	// [timepoint][channel][angle][illumination]
	public File file[][][][];
	public String inputdirectory;
	public String outputdirectory;// = "";
	public String registrationFiledirectory;// = "";
	public String debugLevel;
	public int debugLevelInt = ViewStructure.DEBUG_MAIN;
	public boolean showImageJWindow = false;
	public boolean collectRegistrationStatistics = false;
	public String transformationModel = "Affine";
	// time lapse
	public boolean timeLapseRegistration = false;
	public boolean fuseReferenceTimepoint = true;
	public int referenceTimePoint = 1;
	public SPIMExperiment spimExperiment = null;

	// image factories
	public ContainerFactory imageFactory = new ArrayContainerFactory();
	public ContainerFactory recursiveGaussFactory = new ArrayContainerFactory();
	public ContainerFactory imageFactoryFusion = new ArrayContainerFactory();
	public ContainerFactory outputImageFactory = new ArrayContainerFactory();
	public ContainerFactory entropyFactory = new ArrayContainerFactory();
	public ContainerFactory scaleSpaceFactory = new ArrayContainerFactory();

	// for cached image arrays
	public String tempDir = null;

	// for the interpolation
	public OutOfBoundsStrategyFactory<FloatType> strategyFactoryOutput = new OutOfBoundsStrategyValueFactory<FloatType>();
	public InterpolatorFactory<FloatType> interpolatorFactorOutput = new LinearInterpolatorFactory<FloatType>( strategyFactoryOutput );

	// outofbounds strategy factories
	public OutOfBoundsStrategyFactory<FloatType> strategyFactoryGauss = new OutOfBoundsStrategyMirrorFactory<FloatType>();

	// segmentation
	public int writeOutputImage = 1;
	public boolean showOutputImage = false;

	// which fusion weightening
    public boolean useEntropy = false;
    public boolean useIntegralContentBased = false;
    public boolean useGaussContentBased = false;
    public boolean useLinearBlening = true;

    public boolean paralellFusion = true;
    public boolean sequentialFusion = false;
    public int numParalellViews = 1;
    public boolean multipleImageFusion = false;
    public boolean isDeconvolution = false;
    public boolean deconvolutionLoadSequentially = false;
    public boolean deconvolutionShowAveragePSF = true;
    public boolean extractPSF = true;
    public String psfFile = null;
    public Multi_View_Deconvolution instance = null;

    public boolean fuseOnly = false;
    public boolean registerOnly = false;
    public boolean displayRegistration = false;
    public boolean readSegmentation = false;
    public boolean writeSegmentation = true;
    public boolean readRegistration = false;
    public boolean writeRegistration = true;

	public boolean overrideImageZStretching = false;
	public double zStretching = 1;
	public int background = 0;

	// re-localize true correspondences with a gauss fit?
	// 0 == no, 1 == quadratic fit, 2 == only correspondences gauss, 3 == all detections gauss
	public int doFit = 0;
	public boolean doGaussKeepImagesOpen = false;
	
	// by default we do a DoG
	public SegmentationTypes segmentation = SegmentationTypes.DOG;
	
	// threshold segmentation
	public float threshold = 0.9f;
	public float fixedThreshold = 0.02f;
	public boolean useFixedThreshold = false;
	public double circularityFactor = 0.5;
	public int minBlackBorder = 1;
	public int minSize = 10;
	public int maxSize = 15 * 15 * 15;
    public boolean useCenterOfMass = false;

	// ScaleSpace Segmentation
	public float[] minPeakValue = new float[]{ 0.01f };
	public float[] minInitialPeakValue = null; // minPeakValue/10
	public float identityRadius = 3f;
	public float maximaTolerance = 0.01f;
	public float imageSigma = 0.5f;
	public float[] initialSigma = new float[]{ 1.8f };
	public int stepsPerOctave = 4;
	public int steps = 3;
	public boolean detectSmallestStructures = false;
	public int scaleSpaceNumberOfThreads = 0;

	// Integral image parameters
	public int[] integralImgRadius1 = new int[]{ 2 };
	public int[] integralImgRadius2 = new int[]{ 3 };
	public float[] integralImgThreshold = new float[]{ 0.02f };
	
	// PointDescriptor properties
	public double differenceThreshold = 50;
	public double ratioOfDistance = 10;
	public int neighbors = 3;
    public boolean useAssociatedBeads = false;
    public boolean useRANSAC = true;

    // RANSAC
    public float max_epsilon = 5;
    public float min_inlier_ratio = 0.1f;
    public int numIterations = 1000;

	// output image
	public int scale = 1;
	public int cropOffsetX = 0;
	public int cropOffsetY = 0;
	public int cropOffsetZ = 0;
	public int cropSizeX = 0;
	public int cropSizeY = 0;
	public int cropSizeZ = 0;
	public int numberOfThreads = 0;

	// defines the sigma of the volumes injected
    public float sigma = 0.25f;

    // where the injected Gaussian Distributions are cut off
    public int cutOffRadiusGauss = 2;

    // the number of histogram bins for computing the entropy
    public int histogramBins = 256;

    // the window Sizes for computing the local entropy
    public int windowSizeX = 19;
    public int windowSizeY = 19;

    // linear blending
    public float alpha = 1.5f;

    // gauss fusion
    public float fusionSigma1 = 20;//42;
    public float fusionSigma2 = 40;//88;

    public AbstractAffineModel3D getModel()
    {
		if ( transformationModel.equals( "Translation" ) )
			return new TranslationModel3D();
		else if ( transformationModel.equals( "Rigid" ) )
			return new RigidModel3D();
		else
			return new AffineModel3D();
    }

    public int getIndexForTimePoint( final int timepoint )
    {
    	for ( int i = 0; i < timepoints.length; i++ )
    	{
    		if ( timepoints[ i ] == timepoint )
    			return i;
    	}

    	return -1;
    }

    public static ArrayList<Integer> parseIntegerString(final String integers) throws ConfigurationParserException
    {
    	if ( integers.trim().length() == 0 )
    		return new ArrayList<Integer>();

    	ArrayList<Integer> tmp = null;

		try
		{
	    	tmp = new ArrayList<Integer>();
	    	final String[] entries = integers.split(",");
	    	for (String s: entries)
	    	{
	    		s = s.trim();

	    		if (s.contains("-"))
	    		{
	    			int start = 0, end = 0, step;
	    			start = Integer.parseInt(s.substring(0, s.indexOf("-")));

	    			if (s.indexOf(":") < 0)
	    			{
	    				end = Integer.parseInt(s.substring(s.indexOf("-") + 1, s.length()));
	    				step = 1;
	    			}
	    			else
	    			{
	    				end = Integer.parseInt(s.substring(s.indexOf("-") + 1, s.indexOf(":")));
	    				step = Integer.parseInt(s.substring(s.indexOf(":") + 1, s.length()));
	    			}

	    			if (end > start)
	    				for (int i = start; i <= end; i += step)
	    					tmp.add(i);
	    			else
	    				for (int i = start; i >= end; i -= step)
	    					tmp.add(i);
	    		}
	    		else
	    		{
	    			tmp.add(Integer.parseInt(s));
	    		}
	    	}
		}
		catch (final Exception e)
		{
			throw new ConfigurationParserException("Cannot parse pattern '" + integers + "'");
		}

		return tmp;
    }

    public void parseAngles() throws ConfigurationParserException
    {
    	final ArrayList<Integer> tmp = parseIntegerString(anglePattern);
    	angles = new int[tmp.size()];

    	for (int i = 0; i < tmp.size(); i++)
    		angles[i] = tmp.get(i);

    	// if there are no angles given take all
    	if ( angles.length == 0 )
    	{
    		final String replaceTL = getReplaceStringTimePoints( inputFilePattern );
    		final int numDigitsTL = replaceTL.length() - 2;
    		final String replaceAngle = getReplaceStringAngle( inputFilePattern );
    		String filePattern = inputFilePattern;

    		filePattern = filePattern.replace( replaceTL, getLeadingZeros( numDigitsTL, timepoints[ 0 ] ) );
    		filePattern = filePattern.replace( replaceAngle, "*" );

    		final String filePatternStart = filePattern.substring( 0, filePattern.indexOf( '*' ));
    		final String filePatternEnd = filePattern.substring( filePattern.indexOf( '*' ) + 1, filePattern.length() );

     		final String[] listing = getDirListing( inputdirectory, filePatternStart, filePatternEnd );
    		angles = new int[ listing.length ];

    		for ( int i = 0; i < listing.length; ++i )
    		{
    			String entry = listing[ i ];
    			entry = entry.substring( filePatternStart.length(), entry.length() - filePatternEnd.length() );

    			angles[ i ] = Integer.parseInt( entry );
    		}
    	}
    }

    public void parseChannels() throws ConfigurationParserException
    {
    	if ( channelPattern != null && channelPattern.trim().length() > 0 )
    	{
	    	final ArrayList<Integer> tmp = parseIntegerString( channelPattern );
	    	channels = new int[ tmp.size() ];

	    	for (int i = 0; i < tmp.size(); i++)
	    		channels[i] = tmp.get(i);	    	
    	}
    	else
    	{
    		// there is always channel 0
    		channels = new int[ 1 ];

    		// ...except when it is Huisken format, then we just take the first channel (which might not be 0)
    		if ( isHuiskenFormat() )
    		{
    			channels[0] = spimExperiment.channelStart;
    		}
    	}

    	IOFunctions.println( "ChannelPattern: " + channelPattern );
    	IOFunctions.println( "Channels: " + Util.printCoordinates( channels ) );

    	if ( channelsToRegister != null && channelsToRegister.trim().length() > 0 )
    	{
	    	final ArrayList<Integer> tmp = parseIntegerString( channelsToRegister );
	    	channelsRegister = new int[ tmp.size() ];

	    	for (int i = 0; i < tmp.size(); i++)
	    		channelsRegister[i] = tmp.get(i);	    	
    	}
    	else
    	{
    		// there is always channel 0
    		channelsRegister = new int[ 1 ];

    		// ...except when it is Huisken format, then we just take the first channel (which might not be 0)
    		if ( isHuiskenFormat() )
    		{
    			channelsRegister[0] = spimExperiment.channelStart;
    		}
    	}
    	
    	IOFunctions.println( "ChannelsToRegister: " + channelsToRegister );
    	IOFunctions.println( "ChannelsRegister: " + Util.printCoordinates( channelsRegister ) );

    	if ( channelsToFuse != null && channelsToFuse.trim().length() > 0 )
    	{
	    	final ArrayList<Integer> tmp = parseIntegerString( channelsToFuse );
	    	channelsFuse = new int[ tmp.size() ];

	    	for (int i = 0; i < tmp.size(); i++)
	    		channelsFuse[i] = tmp.get(i);
    	}
    	else
    	{
<<<<<<< HEAD
    		// there is always channel 0 - wrong, only always the same channel that also gets registered
    		channelsFuse = channelsRegister.clone();
=======
    		// there is always the first channel
    		channelsFuse = new int[]{ channelsRegister[ 0 ] };
>>>>>>> bab7fbf1

    		// ...except when it is Huisken format, then we just take the first channel (which might not be 0)
    		if ( isHuiskenFormat() )
    		{
    			channelsFuse[0] = spimExperiment.channelStart;
    		}
    	}

    	IOFunctions.println( "ChannelsToFuse: " + channelsToFuse );
    	IOFunctions.println( "ChannelsFuse: " + Util.printCoordinates( channelsFuse ) );

    	// test validity (channels for registration and fusion have to be a subclass of the channel pattern)
    	for ( final int cR : channelsRegister )
    	{
    		boolean contains = false;

    		for ( final int c : channels )
    			if ( c == cR )
    				contains = true;

    		if ( !contains )
    		{
			throw new ConfigurationParserException( "Channel " + cR + " that should be used for registration is not part of the channels " +
    					Util.printCoordinates( channels ) );
    		}
    	}

    	for ( final int cF : channelsFuse )
    	{
    		boolean contains = false;

    		for ( final int c : channels )
    			if ( c == cF )
    				contains = true;

    		if ( !contains )
    		{
			throw new ConfigurationParserException( "Channel " + cF + " that should be used for fusion is not part of the channels " +
    					Util.printCoordinates( channels ) );
    		}
    	}

    	// all channels in channels should be used for something
    	for ( final int c : channels )
    	{
    		boolean contains = false;

    		for ( final int cR : channelsRegister )
    			if ( c == cR )
    				contains = true;

    		for ( final int cF : channelsFuse )
    			if ( c == cF )
    				contains = true;

    		if ( !contains )
    		{
			throw new ConfigurationParserException( "Channel " + c + " is not used for anything (not registration, not fusion); stopping. " );
    		}
    	}

	if ( segmentation == SegmentationTypes.DOG && !fuseOnly )
	{
		final int numChannelsRegister = channelsRegister.length;

		if ( numChannelsRegister != initialSigma.length || numChannelsRegister != minPeakValue.length )
			throw new ConfigurationParserException( "The number of channels with beads does not match the number of DoG parameters." );

		// auto-adjust minInitialPeakValue
		if ( minInitialPeakValue == null || minInitialPeakValue.length != numChannelsRegister )
		{
			minInitialPeakValue = new float[ numChannelsRegister ];
			for ( int i = 0; i < numChannelsRegister; ++i )
				minInitialPeakValue[ i ] = minPeakValue[ i ] / 10;
		}
	}
    	// do we want to mirror some channels in advance??
    	if ( mirrorChannels.trim().length() > 0 )
    	{
    		final String[] mirror = mirrorChannels.trim().split( "," );
    		channelsMirror = new int[ mirror.length ][ 2 ];
    		int i = 0;

    		for ( String entry : mirror )
    		{
    			entry = entry.trim();

    			try
    			{
    				final int channel = Integer.parseInt( entry.substring( 0, entry.length() - 1 ) );
    				final String direction = entry.substring( entry.length()-1, entry.length() ).toLowerCase();

    				if ( direction.equalsIgnoreCase( "h" ) )
    				{
    					channelsMirror[ i ][ 0 ] = channel;
    					channelsMirror[ i ][ 1 ] = 0;
    				}
    				else if ( direction.equalsIgnoreCase( "v" ) )
    				{
    					channelsMirror[ i ][ 0 ] = channel;
    					channelsMirror[ i ][ 1 ] = 1;
    				}
    				else
    				{
    					throw new ConfigurationParserException( "Cannot parse channel mirroring information: " + entry + ": " + direction + " is unknown." );
    				}

    				i++;
    			}
    			catch ( final Exception e )
    			{
    				throw new ConfigurationParserException( "Cannot parse channel mirroring information: " + mirrorChannels.trim() + ": " + e );
    			}
    		}
    	}
    }

	public void parseIlluminations() throws ConfigurationParserException
    {
		if ( hasAlternatingIllumination() )
			illuminations = new int[] {0, 1};
		else
			illuminations = new int[] {0};
    }

	protected String[] getDirListing( final String directory, final String filePatternStart, final String filePatternEnd )
	{
		final File dir = new File( directory );

	    // It is also possible to filter the list of returned files.
	    // This example does not return any files that start with `.'.
	    final FilenameFilter filter = new FilenameFilter()
	    {
	        @Override
			public boolean accept(final File dir, final String name)
	        {
	            return name.startsWith( filePatternStart) && name.endsWith( filePatternEnd );
	        }
	    };

	    return dir.list(filter);
	}

    public void parseTimePoints() throws ConfigurationParserException
    {
    	final ArrayList<Integer> tmp = parseIntegerString(timepointPattern);

    	timepoints = new int[tmp.size()];

    	for (int i = 0; i < tmp.size(); i++)
    		timepoints[i] = tmp.get(i);
    }

    /*
    public String getUniqueNameForTimePoint(int timePoint)
    {
		// find how to parse
		String replaceTL = null, replaceAngle = null;
		int numDigitsTL = 0;
		int numDigitsAngle = 0;

		int i1 = inputFilePattern.indexOf("{t");
		int i2 = inputFilePattern.indexOf("t}");
		if (i1 > 0 && i2 > 0)
		{
			replaceTL = "{";

			numDigitsTL = i2 - i1;
			for (int i = 0; i < numDigitsTL; i++)
				replaceTL += "t";

			replaceTL += "}";
		}

		i1 = inputFilePattern.indexOf("{a");
		i2 = inputFilePattern.indexOf("a}");
		if (i1 > 0 && i2 > 0)
		{
			replaceAngle = "{";

			numDigitsAngle = i2 - i1;
			for (int i = 0; i < numDigitsAngle; i++)
				replaceAngle += "a";

			replaceAngle += "}";
		}

		String fileName = inputFilePattern;

		if (replaceTL != null)
			fileName = fileName.replace(replaceTL, getLeadingZeros(numDigitsTL, timePoint));

		fileName = fileName.replace(replaceAngle, "");

		// cut the extension
		fileName = fileName.substring(0, fileName.lastIndexOf("."));

		// remove the angle string
		fileName = fileName.replace(angleString, "");

		return fileName;
    }
    */

    public static String getReplaceStringChannels( final String inputFilePattern )
    {
    	String replacePattern = null;
    	int numDigitsTL = 0;

		final int i1 = inputFilePattern.indexOf("{c");
		final int i2 = inputFilePattern.indexOf("c}");
		if (i1 >= 0 && i2 > 0)
		{
			replacePattern = "{";

			numDigitsTL = i2 - i1;
			for (int i = 0; i < numDigitsTL; i++)
				replacePattern += "c";

			replacePattern += "}";
		}

		return replacePattern;
    }

    public static String getReplaceStringTimePoints( final String inputFilePattern )
    {
    	String replacePattern = null;
    	int numDigitsTL = 0;

		final int i1 = inputFilePattern.indexOf("{t");
		final int i2 = inputFilePattern.indexOf("t}");
		if (i1 >= 0 && i2 > 0)
		{
			replacePattern = "{";

			numDigitsTL = i2 - i1;
			for (int i = 0; i < numDigitsTL; i++)
				replacePattern += "t";

			replacePattern += "}";
		}

		return replacePattern;
    }

    public static String getReplaceStringAngle( final String inputFilePattern )
    {
    	String replacePattern = null;
    	int numDigitsTL = 0;

		final int i1 = inputFilePattern.indexOf("{a");
		final int i2 = inputFilePattern.indexOf("a}");
		if (i1 >= 0 && i2 > 0)
		{
			replacePattern = "{";

			numDigitsTL = i2 - i1;
			for (int i = 0; i < numDigitsTL; i++)
				replacePattern += "a";

			replacePattern += "}";
		}

		return replacePattern;
    }

	public boolean isHuiskenFormat()
	{
		return spimExperiment != null;
	}

	public boolean hasAlternatingIllumination()
	{
		return isHuiskenFormat() && ( spimExperiment.d < ( spimExperiment.planeEnd + 1 - spimExperiment.planeStart ) );
	}

	public SPIMExperiment getSpimExperiment()
	{
		return spimExperiment;
	}

	public double getZStretchingHuisken()
	{
		return spimExperiment.pd / spimExperiment.pw;
	}

	public void getFilenamesHuisken() throws ConfigurationParserException
	{
		parseTimePoints();
		parseAngles();
		parseChannels();
		parseIlluminations();

		// generate some dummy filenames that will be used for bead/registration
		// files
		file = new File[ timepoints.length ][ channels.length ][ angles.length ][ illuminations.length ];

		// int sample = spimExperiment.sampleStart;
		// int region = spimExperiment.regionStart;
		// int plane = spimExperiment.planeStart;
		// int frame = spimExperiment.frameStart;
		// final String pathFormatString =
		// "s%03d/t%05d/r%03d/a%03d/c%03d/z%04d/%010d.dat";
		final String pathFormatString = "reg-t%05d-a%03d-c%03d-i%01d";

		for ( int tp = 0; tp < timepoints.length; ++tp )
			for ( int channel = 0; channel < channels.length; ++channel )
				for ( int angle = 0; angle < angles.length; ++angle )
					for ( int illumination = 0; illumination < illuminations.length; ++illumination )
					{
						file[ tp ][ channel ][ angle ][ illumination ] = new File( inputdirectory, String.format( pathFormatString, timepoints[ tp ], angles[ angle ], channels[ channel ], illuminations[ illumination ] ) );
					}
	}

    public void getFileNames() throws ConfigurationParserException
    {
		// find how to parse
		String replaceTL = getReplaceStringTimePoints( inputFilePattern );
		String replaceAngle = getReplaceStringAngle( inputFilePattern );
		String replaceChannel = getReplaceStringChannels( inputFilePattern );

		if ( replaceTL == null )
			replaceTL = "\\";

		if ( replaceAngle == null )
			replaceAngle = "\\";

		if ( replaceChannel == null )
			replaceChannel = "\\";

		final int numDigitsTL = Math.max( 0, replaceTL.length() - 2 );
		final int numDigitsAngle = Math.max( 0, replaceAngle.length() - 2 );
		final int numDigitsChannel = Math.max( 0, replaceChannel.length() - 2 );

		parseTimePoints();
		parseAngles();
		parseChannels();
		parseIlluminations();

		if ( replaceAngle.equals( "\\" ) )
			throw new ConfigurationParserException("You gave no pattern to substitute the angles in the file name");

		if ( angles.length < 2 )
			IOFunctions.println( "Warning: You gave less than two angles to process: " + anglePattern );

		//throw new ConfigurationParserException("You gave less than two angles to process: " + anglePattern);

		if (timepoints.length > 1 && replaceTL.equals( "\\" ) )
			throw new ConfigurationParserException("You gave more than one timepoint but no pattern to replace");

		file = new File[ timepoints.length ][ channels.length ][ angles.length ][ illuminations.length ];

		for ( int tp = 0; tp < timepoints.length; ++tp )
			for ( int channel = 0; channel < channels.length; ++channel )
				for ( int angle = 0; angle < angles.length; ++angle )
					for ( int illumination = 0; illumination < illuminations.length; ++illumination )
					{
						String fileName = inputFilePattern;
						if ( replaceTL != null )
							fileName = fileName.replace( replaceTL, getLeadingZeros( numDigitsTL, timepoints[ tp ] ) );

						fileName = fileName.replace( replaceAngle, getLeadingZeros( numDigitsAngle, angles[ angle ] ) );

						fileName = fileName.replace( replaceChannel, getLeadingZeros( numDigitsChannel, channels[ channel ] ) );

						file[ tp ][ channel ][ angle ][ illumination ] = new File( inputdirectory, fileName );
					}
	}

	public int getTimePointIndex( final int timepoint )
	{
		for ( int i = 0; i < timepoints.length; ++i )
			if ( timepoints[ i ] == timepoint )
				return i;
		return -1;
	}

	private static String getLeadingZeros(final int zeros, final int number)
	{
		String output = "" + number;

		while (output.length() < zeros)
			output = "0" + output;

		return output;
	}

    public void printProperties()
    {
    	IOFunctions.println("timepointPattern: " + timepointPattern);
    	if (timepoints != null)
    	{
    		System.out.print("Time Points: ");
    		for (final int tp : timepoints)
    			System.out.print(tp + " ");

    		IOFunctions.println();
    	}

    	IOFunctions.println("anglePattern: " + anglePattern);
    	if (angles != null)
    	{
    		System.out.print("Angles: ");
    		for (final int angle : angles)
    			System.out.print(angle + " ");

    		IOFunctions.println();
    	}

    	//IOFunctions.println("angleString: " + angleString);

    	IOFunctions.println("inputFilePattern: " + inputFilePattern);
    	if (file != null)
    		for (int x = 0; x < file.length; x++)
    			for (int y = 0; y < file[x].length; y++)
    				IOFunctions.println("File["+x+"]["+y+"] = " + file[x][y]);

    	IOFunctions.println("inputdirectory: " + inputdirectory);
    	IOFunctions.println("outputdirectory: " + outputdirectory);
    	IOFunctions.println("registrationFiledirectory: " + registrationFiledirectory);
    	IOFunctions.println("debugLevel: " + debugLevel);
    	IOFunctions.println("showImageJWindow: " + showImageJWindow);

    	IOFunctions.println("timeLapseRegistration: " + timeLapseRegistration);
    	IOFunctions.println("referenceTimePoint: " + referenceTimePoint);

    	// image factories
    	imageFactory.printProperties();
    	recursiveGaussFactory.printProperties();
    	imageFactoryFusion.printProperties();
    	outputImageFactory.printProperties();
    	entropyFactory.printProperties();
    	scaleSpaceFactory.printProperties();

    	// for cached image arrays
    	IOFunctions.println("tempDir: " + tempDir);

    	// for the interpolation
    	//interpolatorFactorOutput.printProperties();
    	strategyFactoryOutput.printProperties();

    	// outofbounds strategy factories
    	strategyFactoryGauss.printProperties();

    	IOFunctions.println("writeOutputImage: " + writeOutputImage);
    	IOFunctions.println("showOutputImage: " + showOutputImage);
    	IOFunctions.println("segmentation type: " + segmentation);
    	IOFunctions.println("useEntropy: " + useEntropy);
    	IOFunctions.println("useGaussContentBased: " + useGaussContentBased);
    	IOFunctions.println("useIntegralContentBased: " + useIntegralContentBased);
    	IOFunctions.println("useLinearBlening: " + useLinearBlening);

    	IOFunctions.println("paralellFusion: " + paralellFusion);
    	IOFunctions.println("sequentialFusion: " + sequentialFusion);
    	IOFunctions.println("multipleImageFusion: " + multipleImageFusion);

    	IOFunctions.println("registerOnly: " + registerOnly);
    	IOFunctions.println("readSegmentation: " + readSegmentation);
    	IOFunctions.println("writeSegmentation: " + writeSegmentation);
    	IOFunctions.println("readRegistration: " + readRegistration);
    	IOFunctions.println("writeRegistration: " + writeRegistration);

    	IOFunctions.println("zStretching: " + zStretching);
    	IOFunctions.println("background: " + background);

    	// threshold segmentation
    	IOFunctions.println("threshold: " + threshold);
    	IOFunctions.println("fixed threshold: " + fixedThreshold);
    	IOFunctions.println("useFixedThreshold: " + useFixedThreshold);
    	IOFunctions.println("minBlackBorder: " + minBlackBorder);
    	IOFunctions.println("minSize: " + minSize);
    	IOFunctions.println("maxSize: " + maxSize);
    	IOFunctions.println("useCenterOfMass: " + useCenterOfMass);

    	// ScaleSpace Segmentation
    	IOFunctions.println("minPeakValue: " + minPeakValue);
    	IOFunctions.println("minInitialPeakValue: " + minInitialPeakValue);
    	IOFunctions.println("identityRadius: " + identityRadius);
    	IOFunctions.println("maximaTolerance: " + maximaTolerance);
    	IOFunctions.println("imageSigma: " + imageSigma);
    	IOFunctions.println("initialSigma: " + initialSigma);
    	IOFunctions.println("stepsPerOctave: " + stepsPerOctave);
    	IOFunctions.println("steps: " + steps);

    	// PointDescriptor properties
    	IOFunctions.println("differenceThreshold: " + differenceThreshold);
    	IOFunctions.println("ratioOfDistance: " + ratioOfDistance);
    	IOFunctions.println("neighbors: " + neighbors);
    	IOFunctions.println("useAssociatedBeads: " + useAssociatedBeads);
    	IOFunctions.println("useRANSAC: " + useRANSAC);

        // RANSAC
    	IOFunctions.println("max_epsilon: " + max_epsilon);
    	IOFunctions.println("min_inlier_ratio: " + min_inlier_ratio);
    	IOFunctions.println("numIterations: " + numIterations);

    	// output image
    	IOFunctions.println("scale: " + scale);
    	IOFunctions.println("cropOffsetX: " + cropOffsetX);
    	IOFunctions.println("cropOffsetY: " + cropOffsetY);
    	IOFunctions.println("cropOffsetZ: " + cropOffsetZ);
    	IOFunctions.println("cropSizeX: " + cropSizeX);
    	IOFunctions.println("cropSizeY: " + cropSizeY);
    	IOFunctions.println("cropSizeZ: " + cropSizeZ);
    	IOFunctions.println("numberOfThreads: " + numberOfThreads);

    	// defines the sigma of the volumes injected
    	IOFunctions.println("sigma: " + sigma);

        // where the injected Gaussian Distributions are cut off
    	IOFunctions.println("cutOffRadiusGauss: " + cutOffRadiusGauss);

        // the number of histogram bins for computing the entropy
    	IOFunctions.println("histogramBins: " + histogramBins);

        // the window Sizes for computing the local entropy
    	IOFunctions.println("windowSizeX: " + windowSizeX);
    	IOFunctions.println("windowSizeY: " + windowSizeY);

        // linear blending
    	IOFunctions.println("alpha: " + alpha);

        // gauss fusion
    	IOFunctions.println("fusionSigma1: " + fusionSigma1);
    	IOFunctions.println("fusionSigma2: " + fusionSigma2);

    }
}<|MERGE_RESOLUTION|>--- conflicted
+++ resolved
@@ -353,13 +353,9 @@
     	}
     	else
     	{
-<<<<<<< HEAD
     		// there is always channel 0 - wrong, only always the same channel that also gets registered
-    		channelsFuse = channelsRegister.clone();
-=======
     		// there is always the first channel
     		channelsFuse = new int[]{ channelsRegister[ 0 ] };
->>>>>>> bab7fbf1
 
     		// ...except when it is Huisken format, then we just take the first channel (which might not be 0)
     		if ( isHuiskenFormat() )
