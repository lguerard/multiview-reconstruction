--- conflicted
+++ resolved
@@ -283,137 +283,11 @@
 	@Override
 	public RandomAccessibleInterval< FloatType > getFloatImage( final int timepointId, final int level, final boolean normalize, final ImgLoaderHint... hints )
 	{
-<<<<<<< HEAD
-		final RandomAccessibleInterval< UnsignedShortType > ushortImg = getImage( timepointId, level, hints );
-
-		// copy unsigned short img to float img
-
-		// create float img
-		final FloatType f = new FloatType();
-		final ImgFactory< FloatType > imgFactory;
-		if ( Intervals.numElements( ushortImg ) <= Integer.MAX_VALUE )
-		{
-			imgFactory = new ArrayImgFactory<>( f );
-		}
-		else
-		{
-			final long[] dimsLong = new long[ ushortImg.numDimensions() ];
-			ushortImg.dimensions( dimsLong );
-			final int[] cellDimensions = new int[ dimsLong.length ];
-			for ( int i = 0; i < cellDimensions.length; ++i )
-				cellDimensions[ i ] = 64;
-
-			imgFactory = new CellImgFactory<>( f, cellDimensions );
-		}
-		final Img< FloatType > floatImg = imgFactory.create( ushortImg );
-
-		// set up executor service
-		final int numProcessors = Runtime.getRuntime().availableProcessors();
-		final ExecutorService taskExecutor = Executors.newFixedThreadPool( numProcessors );
-		final ArrayList< Callable< Void > > tasks = new ArrayList<>();
-
-		// set up all tasks
-		final int numPortions = numProcessors * 2;
-		final long threadChunkSize = floatImg.size() / numPortions;
-		final long threadChunkMod = floatImg.size() % numPortions;
-
-		for ( int portionID = 0; portionID < numPortions; ++portionID )
-		{
-			// move to the starting position of the current thread
-			final long startPosition = portionID * threadChunkSize;
-
-			// the last thread may has to run longer if the number of pixels cannot be divided by the number of threads
-			final long loopSize = ( portionID == numPortions - 1 ) ? threadChunkSize + threadChunkMod : threadChunkSize;
-
-			if ( Views.iterable( ushortImg ).iterationOrder().equals( floatImg.iterationOrder() ) )
-			{
-				tasks.add( new Callable< Void >()
-				{
-					@Override
-					public Void call() throws Exception
-					{
-						final Cursor< UnsignedShortType > in = Views.iterable( ushortImg ).cursor();
-						final Cursor< FloatType > out = floatImg.cursor();
-
-						in.jumpFwd( startPosition );
-						out.jumpFwd( startPosition );
-
-						for ( long j = 0; j < loopSize; ++j )
-							out.next().set( in.next().getRealFloat() );
-
-						return null;
-					}
-				} );
-			}
-			else
-			{
-				tasks.add( new Callable< Void >()
-				{
-					@Override
-					public Void call() throws Exception
-					{
-						final Cursor< UnsignedShortType > in = Views.iterable( ushortImg ).localizingCursor();
-						final RandomAccess< FloatType > out = floatImg.randomAccess();
-
-						in.jumpFwd( startPosition );
-
-						for ( long j = 0; j < loopSize; ++j )
-						{
-							final UnsignedShortType vin = in.next();
-							out.setPosition( in );
-							out.get().set( vin.getRealFloat() );
-						}
-
-						return null;
-					}
-				} );
-			}
-		}
-
-		try
-		{
-			// invokeAll() returns when all tasks are complete
-			taskExecutor.invokeAll( tasks );
-			taskExecutor.shutdown();
-		}
-		catch ( final InterruptedException e )
-		{
-			return null;
-		}
-
-		if ( normalize )
-			// normalize the image to 0...1
-			normalize( floatImg );
-
-		return floatImg;
-	}
-
-	/**
-	 * normalize img to 0...1
-	 */
-	protected static void normalize( final IterableInterval< FloatType > img )
-	{
-		float currentMax = img.firstElement().get();
-		float currentMin = currentMax;
-		for ( final FloatType t : img )
-		{
-			final float f = t.get();
-			if ( f > currentMax )
-				currentMax = f;
-			else if ( f < currentMin )
-				currentMin = f;
-		}
-
-		final float scale = ( float ) ( 1.0 / ( currentMax - currentMin ) );
-		for ( final FloatType t : img )
-			t.set( ( t.get() - currentMin ) * scale );
-=======
 		final RandomAccessibleInterval< UnsignedShortType > image = getImage( timepointId, level, hints );
 		final RandomAccessibleInterval< FloatType > floatImg = Converters.convert( image, new RealFloatConverter< UnsignedShortType >(), new FloatType() );
 		if (normalize)
 			AbstractImgLoader.normalize( floatImg );
 		return floatImg;
->>>>>>> faa1d55e
 	}
 
 	@Override
