--- conflicted
+++ resolved
@@ -201,10 +201,6 @@
 		// number each angle and tile has its own series
 		final int numAorT = r.getSeriesCount();
 		final int numTiles = numAorT;
-<<<<<<< HEAD
-=======
-		// IOFunctions.println(numAorT);
->>>>>>> f4ddb3d5
 
 		// final int numTiles = metaData.get( "Experiment|AcquisitionBlock|TilesSetup|PositionGroup|TilesX #1") * metadata.get( "Experiment|AcquisitionBlock|TilesSetup|PositionGroup|TilesY #1");
 
@@ -408,11 +404,9 @@
 		{
 			final double[] pos = new double[3];
 			final OMEPyramidStore current_meta = (OMEPyramidStore) r.getMetadataStore();
-<<<<<<< HEAD
-=======
+
 			String acquisition_mode = (metaData.get("Experiment|AcquisitionBlock|TilesSetup|PositionGroup|TileAcquisitionMode #1")).toString();
 
->>>>>>> f4ddb3d5
 			if (anglesList.size() != numAorT)
 			{
 				for ( int at = 0; at < numAorT; at++ )
@@ -522,10 +516,7 @@
 						tileLocations.add( pos.clone() );
 
 						tiles[ at ] = "Tile" + at;
-<<<<<<< HEAD
-=======
-						// IOFunctions.println(Arrays.toString(pos));
->>>>>>> f4ddb3d5
+
 					}
 				}
 			}
@@ -720,11 +711,6 @@
 				final int depth = (int)vd.getViewSetup().getSize().dimension( 2 );
 				final int numPx = width * height;
 
-<<<<<<< HEAD
-=======
-				// IOFunctions.println(Arrays.toString(t.getLocation()));
-
->>>>>>> f4ddb3d5
 				// set the right tile
 				r.setSeries( t.getId() );
 
